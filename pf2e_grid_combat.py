import pygame
import sys
import random
import os
import math
from typing import List, Tuple, Dict, Optional, Union

# Initialize Pygame
pygame.init()
pygame.font.init()

# Get the display info to set window size
display_info = pygame.display.Info()
SCREEN_WIDTH = display_info.current_w
SCREEN_HEIGHT = display_info.current_h

# Set window size to 80% of screen size
WINDOW_WIDTH = int(SCREEN_WIDTH * 0.95)
WINDOW_HEIGHT = int(SCREEN_HEIGHT * 0.95)

# Grid dimensions (number of cells)
GRID_COLS = 16
GRID_ROWS = 8

# Calculate grid size based on window dimensions and desired grid layout
# We subtract 100 from height to account for UI elements (50px top bar + 50px bottom margin)
GRID_SIZE = min((WINDOW_WIDTH) // GRID_COLS, (WINDOW_HEIGHT - 100) // GRID_ROWS)

# Recalculate window size to fit grid exactly
WINDOW_WIDTH = GRID_COLS * GRID_SIZE
WINDOW_HEIGHT = (GRID_ROWS * GRID_SIZE) + 100  # Add 100 for UI elements

# Add near the top, after GRID_SIZE and before colors
GRID_TOP = 50  # Space at the top for turn indicator, etc.

# Colors
BACKGROUND_COLOR = (40, 40, 40)
GRID_COLOR = (60, 60, 60)
GRID_HIGHLIGHT = (80, 80, 80)
TEXT_COLOR = (255, 255, 255)
BUTTON_COLOR = (100, 100, 100)
BUTTON_HOVER_COLOR = (150, 150, 150)
TITLE_COLOR = (255, 200, 100)  # Golden color for titles
OVERLAY_COLOR = (0, 0, 0, 180)  # Semi-transparent black

# Character colors
FIGHTER_COLOR = (200, 50, 50)  # Red
ROGUE_COLOR = (50, 200, 50)    # Green
WIZARD_COLOR = (50, 50, 200)   # Blue
CLERIC_COLOR = (200, 200, 50)  # Yellow
ENEMY_COLOR = (200, 50, 200)   # Purple

# Special Effects Constants
EFFECT_DURATION = 60  # frames (1 second at 60 FPS)
EFFECT_DELAY = 30  # frames (0.5 seconds at 60 FPS)
MAGIC_MISSILE_COLOR = (100, 100, 255)  # Light blue
HEAL_COLOR = (100, 255, 100)  # Light green
SHIELD_COLOR = (200, 200, 255)  # Light blue
STRIKE_COLOR = (255, 100, 100)  # Light red
POWER_ATTACK_COLOR = (255, 50, 50)  # Bright red
SNEAK_ATTACK_COLOR = (255, 255, 100)  # Yellow
CRITICAL_COLOR = (255, 215, 0)  # Gold
MISS_COLOR = (150, 150, 150)  # Gray
SPIRIT_LINK_COLOR = (255, 200, 100)  # Golden
SANCTUARY_COLOR = (200, 255, 200)  # Light green

# Animation types
ANIMATIONS = {
    'strike': {'color': STRIKE_COLOR, 'duration': EFFECT_DURATION},
    'power_attack': {'color': POWER_ATTACK_COLOR, 'duration': EFFECT_DURATION * 1.5},
    'sneak_attack': {'color': SNEAK_ATTACK_COLOR, 'duration': EFFECT_DURATION},
    'magic_missile': {'color': MAGIC_MISSILE_COLOR, 'duration': EFFECT_DURATION},
    'heal': {'color': HEAL_COLOR, 'duration': EFFECT_DURATION},
    'shield': {'color': SHIELD_COLOR, 'duration': EFFECT_DURATION},
    'critical': {'color': CRITICAL_COLOR, 'duration': EFFECT_DURATION},
    'miss': {'color': MISS_COLOR, 'duration': EFFECT_DURATION * 0.5},
    'link': {'color': SPIRIT_LINK_COLOR, 'duration': EFFECT_DURATION},
    'buff': {'color': SANCTUARY_COLOR, 'duration': EFFECT_DURATION}
}

# UI Constants
BUTTON_HEIGHT = 50
BUTTON_MARGIN = 15
FONT_SIZE = 20
FONT = pygame.font.SysFont('Arial', FONT_SIZE)
TITLE_FONT = pygame.font.SysFont('Arial', 32)
LARGE_TITLE_FONT = pygame.font.SysFont('Arial', 48)

# Image paths for character sprites
IMAGE_PATHS = {
    'fighter': 'images/fighter.webp',
    'rogue': 'images/rogue.webp',
    'wizard': 'images/wizard.webp',
    'cleric': 'images/cleric.webp',
    'goblin': 'images/goblin.webp',
    'ogre': 'images/ogre.webp',
    'wyvern': 'images/wyvern.webp'
}

class Effect:
    """
    Handles visual effects and animations in the game.
    This class manages various combat animations like magic missiles, strikes, healing effects, etc.
    Each effect has its own draw method and lifecycle.
    
    Attributes:
        start_pos: Starting position of the effect
        end_pos: Ending position of the effect
        color: RGB color tuple for the effect
        duration: How long the effect lasts in frames
        effect_type: Type of effect (e.g., "magic_missile", "strike", "heal")
        damage: Optional damage amount to display
        hit_type: Optional hit type ("hit", "miss", "critical")
    """
    def __init__(self, start_pos: Union['GridPosition', Tuple[int, int]], 
                 end_pos: Union['GridPosition', Tuple[int, int]], 
                 color: Tuple[int, int, int], 
                 duration: int = EFFECT_DURATION, 
                 effect_type: str = "basic",
                 damage: Optional[int] = None,
                 hit_type: Optional[str] = None):
        # Convert grid positions to pixel coordinates
        if isinstance(start_pos, GridPosition):
            self.start_pos = (start_pos.x * GRID_SIZE, start_pos.y * GRID_SIZE)
        else:
            self.start_pos = start_pos
            
        if isinstance(end_pos, GridPosition):
            self.end_pos = (end_pos.x * GRID_SIZE, end_pos.y * GRID_SIZE)
        else:
            self.end_pos = end_pos
            
        self.color = color
        self.duration = duration
        self.current_frame = -EFFECT_DELAY  # Start with negative frames for delay
        self.effect_type = effect_type
        self.damage = damage
        self.hit_type = hit_type
        
        # Calculate trajectory
        self.dx = self.end_pos[0] - self.start_pos[0]
        self.dy = self.end_pos[1] - self.start_pos[1]
        
    def update(self) -> bool:
<<<<<<< HEAD
                """
        Advances the animation by one frame.

        Returns:
            bool: True if the effect is still active; False if it's done.
        """
=======
        """Update effect animation. Returns True if effect is still active."""
>>>>>>> d26b0a2d
        self.current_frame += 1
        return self.current_frame < self.duration
        
    def draw(self, surface: pygame.Surface):
<<<<<<< HEAD
                """
        Draws the current frame of the effect to the given surface.

        Args:
            surface (pygame.Surface): The surface to draw the effect on.
        """
        # Do not draw if the effect is still in its delay phase

=======
        # Don't draw during delay period
>>>>>>> d26b0a2d
        if self.current_frame < 0:
            return
            
        progress = self.current_frame / self.duration
        
        # Draw the main effect animation
        if self.effect_type == "magic_missile":
            self._draw_magic_missile(surface, progress)
        elif self.effect_type == "heal":
            self._draw_heal(surface, progress)
        elif self.effect_type == "shield":
            self._draw_shield(surface, progress)
        elif self.effect_type == "strike":
            self._draw_strike(surface, progress)
        elif self.effect_type == "power_attack":
            self._draw_power_attack(surface, progress)
        elif self.effect_type == "sneak_attack":
            self._draw_sneak_attack(surface, progress)
        elif self.effect_type == "critical":
            self._draw_critical(surface, progress)
        elif self.effect_type == "miss":
            self._draw_miss(surface, progress)
        elif self.effect_type == "link":
            self._draw_link(surface, progress)
        elif self.effect_type == "buff":
            self._draw_buff(surface, progress)
            
        # Draw damage numbers and hit/miss overlay
        if self.damage is not None or self.hit_type is not None:
            self._draw_damage_and_hit(surface, progress)
            
    def _draw_damage_and_hit(self, surface: pygame.Surface, progress: float):
<<<<<<< HEAD
            """
    Draws damage numbers and hit/miss/critical text overlay at the target location.

    Args:
        surface (pygame.Surface): The surface to draw the effect on.
        progress (float): A float between 0 and 1 indicating how far along the effect is.
    """
    # Calculate central position slightly above the target cell
=======
        """Draw damage numbers and hit/miss overlay"""
        # Calculate position for damage numbers (slightly above target)
>>>>>>> d26b0a2d
        x = self.end_pos[0] + GRID_SIZE//2
        y = self.end_pos[1] + GRID_SIZE//2 - 30  # Start above target
        
        # Draw hit/miss overlay
        if self.hit_type:
            overlay_surface = pygame.Surface((GRID_SIZE * 2, GRID_SIZE * 2), pygame.SRCALPHA)
            alpha = int(255 * (1 - progress))
            
            if self.hit_type == "hit":
                color = (0, 255, 0, alpha)  # Green for hit
                text = "HIT!"
            elif self.hit_type == "miss":
                color = (255, 0, 0, alpha)  # Red for miss
                text = "MISS!"
            elif self.hit_type == "critical":
                color = (255, 215, 0, alpha)  # Gold for critical
                text = "CRITICAL!"
            
            # Draw text
            font = pygame.font.SysFont('Arial', 24, bold=True)
            text_surf = font.render(text, True, color)
            text_rect = text_surf.get_rect(center=(GRID_SIZE, GRID_SIZE))
            overlay_surface.blit(text_surf, text_rect)
            
            # Draw the overlay
            surface.blit(overlay_surface, (x - GRID_SIZE, y - GRID_SIZE + 50))
        
        # Draw damage numbers
        if self.damage is not None:
            # Calculate y position with a slight bounce effect
            bounce = math.sin(progress * math.pi) * 20
            damage_y = y - bounce
            
            # Create damage text surface
            font = pygame.font.SysFont('Arial', 24, bold=True)
            damage_text = f"-{self.damage}"
            text_surf = font.render(damage_text, True, (255, 50, 50))  # Red color for damage
            
            # Calculate alpha based on progress
            alpha = int(255 * (1 - progress))
            text_surf.set_alpha(alpha)
            
            # Draw the damage text
            text_rect = text_surf.get_rect(center=(x, damage_y + 50))
            surface.blit(text_surf, text_rect)
        
    def _draw_magic_missile(self, surface, progress):
<<<<<<< HEAD
            """
    Draw multiple magic missile particles, animation that travels from start to end in glowing streaks.

    Args:
        surface (pygame.Surface): The surface to draw on.
        progress (float): A float from 0 to 1 indicating animation progress.
    """
=======
        # Draw multiple magic missile particles
>>>>>>> d26b0a2d
        current_x = self.start_pos[0] + self.dx * progress
        current_y = self.start_pos[1] + self.dy * progress
        
        # Draw a glowing trail
        for i in range(5):  # 5 particles
            trail_progress = max(0, progress - i * 0.15)
            trail_x = self.start_pos[0] + self.dx * trail_progress
            trail_y = self.start_pos[1] + self.dy * trail_progress
            
            size = max(4, 12 - i * 2)
            alpha = max(0, 255 - i * 40)
            
            # Draw outer glow
            glow_size = size * 2
            glow_surface = pygame.Surface((glow_size * 2, glow_size * 2), pygame.SRCALPHA)
            pygame.draw.circle(glow_surface, (*self.color, alpha // 3), (glow_size, glow_size), glow_size)
            surface.blit(glow_surface, (trail_x - glow_size + GRID_SIZE//2, trail_y - glow_size + GRID_SIZE//2))
            
            # Draw core particle
            particle_surface = pygame.Surface((size * 2, size * 2), pygame.SRCALPHA)
            pygame.draw.circle(particle_surface, (*self.color, alpha), (size, size), size)
            surface.blit(particle_surface, (trail_x - size + GRID_SIZE//2, trail_y - size + GRID_SIZE//2))
            
    def _draw_strike(self, surface, progress):
<<<<<<< HEAD
            """
    Draws a melee strike animation with slashing lines.

    Args:
        surface (pygame.Surface): The surface to draw on.
        progress (float): Animation progress from 0 to 1.
    """
=======
        """Draw a basic strike animation"""
>>>>>>> d26b0a2d
        start_x = self.start_pos[0] + GRID_SIZE//2
        start_y = self.start_pos[1] + GRID_SIZE//2
        end_x = self.end_pos[0] + GRID_SIZE//2
        end_y = self.end_pos[1] + GRID_SIZE//2
        
        # Create slash trail
        slash_surface = pygame.Surface((WINDOW_WIDTH, WINDOW_HEIGHT), pygame.SRCALPHA)
        alpha = int(255 * (1 - progress))
        
        # Draw multiple slash lines with varying angles
        for i in range(3):
            p = max(0, min(1, progress * 3 - i * 0.3))
            if 0 < p < 1:
                current_x = start_x + (end_x - start_x) * p
                current_y = start_y + (end_y - start_y) * p
                
                # Add vertical variation for slash effect
                offset = math.sin(p * math.pi) * 30
                pygame.draw.line(slash_surface, (*self.color, alpha),
                               (current_x - 25, current_y + offset),
                               (current_x + 25, current_y - offset), 4)
        
        surface.blit(slash_surface, (0, 50))  # Offset by 50 to account for turn indicator
        
    def _draw_power_attack(self, surface, progress):
<<<<<<< HEAD
           """
    Draws a power attack animation with heavier and more dramatic slashes.

    Args:
        surface (pygame.Surface): The surface to draw on.
        progress (float): Animation progress from 0 to 1.
    """
=======
        """Draw a power attack animation with multiple heavy strikes"""
>>>>>>> d26b0a2d
        start_x = self.start_pos[0] + GRID_SIZE//2
        start_y = self.start_pos[1] + GRID_SIZE//2
        end_x = self.end_pos[0] + GRID_SIZE//2
        end_y = self.end_pos[1] + GRID_SIZE//2
        
        # Create effect surface
        effect_surface = pygame.Surface((WINDOW_WIDTH, WINDOW_HEIGHT), pygame.SRCALPHA)
        alpha = int(255 * (1 - progress))
        
        # Draw multiple powerful slashes
        for i in range(4):
            p = max(0, min(1, progress * 4 - i * 0.25))
            if 0 < p < 1:
                current_x = start_x + (end_x - start_x) * p
                current_y = start_y + (end_y - start_y) * p
                
                # Larger slashes with more dramatic angles
                offset = math.sin(p * math.pi) * 40
                width = 6  # Thicker lines
                
                # Draw main slash
                pygame.draw.line(effect_surface, (*self.color, alpha),
                               (current_x - 35, current_y + offset),
                               (current_x + 35, current_y - offset), width)
                
                # Draw impact burst at the end
                if p > 0.8:
                    burst_radius = (p - 0.8) * 5 * GRID_SIZE
                    pygame.draw.circle(effect_surface, (*self.color, alpha//2),
                                     (end_x, end_y), burst_radius, 3)
        
        surface.blit(effect_surface, (0, 50))
        
    def _draw_sneak_attack(self, surface, progress):
        """Draw a sneak attack animation with quick, precise strikes"""
        center_x = self.end_pos[0] + GRID_SIZE//2
        center_y = self.end_pos[1] + GRID_SIZE//2
        
        # Create sparkle effect
        effect_surface = pygame.Surface((GRID_SIZE * 3, GRID_SIZE * 3), pygame.SRCALPHA)
        alpha = int(255 * (1 - progress))
        
        # Draw multiple quick strikes from different angles
        for i in range(8):
            angle = (i / 8) * math.pi * 2 + progress * math.pi * 6
            distance = GRID_SIZE * (0.5 + math.sin(progress * math.pi * 3) * 0.5)
            
            x = GRID_SIZE * 1.5 + math.cos(angle) * distance
            y = GRID_SIZE * 1.5 + math.sin(angle) * distance
            
            # Draw strike lines
            line_progress = max(0, min(1, progress * 3 - 0.5))
            if line_progress > 0:
                line_x = GRID_SIZE * 1.5 + math.cos(angle) * distance * line_progress
                line_y = GRID_SIZE * 1.5 + math.sin(angle) * distance * line_progress
                pygame.draw.line(effect_surface, (*self.color, alpha),
                               (GRID_SIZE * 1.5, GRID_SIZE * 1.5),
                               (line_x, line_y), 2)
            
            # Draw sparkle effects
            size = max(2, 6 * (1 - progress))
            pygame.draw.circle(effect_surface, (*self.color, alpha), (x, y), size)
        
        # Add a subtle glow effect
        glow_radius = GRID_SIZE * (0.5 + math.sin(progress * math.pi) * 0.3)
        pygame.draw.circle(effect_surface, (*self.color, alpha//3),
                         (GRID_SIZE * 1.5, GRID_SIZE * 1.5), glow_radius)
        
        surface.blit(effect_surface, (center_x - GRID_SIZE * 1.5, center_y - GRID_SIZE * 1.5 + 50))
        
    def _draw_critical(self, surface, progress):
        """Draw a critical hit animation"""
        center_x = self.end_pos[0] + GRID_SIZE//2
        center_y = self.end_pos[1] + GRID_SIZE//2
        
        # Create burst effect
        effect_surface = pygame.Surface((GRID_SIZE * 4, GRID_SIZE * 4), pygame.SRCALPHA)
        alpha = int(255 * (1 - progress))
        
        # Draw expanding burst
        burst_radius = GRID_SIZE * 2 * progress
        pygame.draw.circle(effect_surface, (*self.color, alpha//2),
                         (GRID_SIZE * 2, GRID_SIZE * 2), burst_radius, 4)
        
        # Draw radiating lines
        for i in range(12):
            angle = (i / 12) * math.pi * 2
            length = burst_radius * 1.2
            end_x = GRID_SIZE * 2 + math.cos(angle) * length
            end_y = GRID_SIZE * 2 + math.sin(angle) * length
            pygame.draw.line(effect_surface, (*self.color, alpha),
                           (GRID_SIZE * 2, GRID_SIZE * 2),
                           (end_x, end_y), 3)
        
        surface.blit(effect_surface, (center_x - GRID_SIZE * 2, center_y - GRID_SIZE * 2 + 50))
        
    def _draw_miss(self, surface, progress):
        """Draw a miss animation"""
        center_x = self.end_pos[0] + GRID_SIZE//2
        center_y = self.end_pos[1] + GRID_SIZE//2
        
        # Create whiff effect
        effect_surface = pygame.Surface((GRID_SIZE * 2, GRID_SIZE * 2), pygame.SRCALPHA)
        alpha = int(255 * (1 - progress))
        
        # Draw swoosh lines that fade quickly
        for i in range(3):
            p = progress + i * 0.2
            if p < 1:
                offset = math.sin(p * math.pi) * GRID_SIZE * 0.3
                pygame.draw.line(effect_surface, (*self.color, alpha),
                               (GRID_SIZE - 20, GRID_SIZE + offset),
                               (GRID_SIZE + 20, GRID_SIZE - offset), 2)
        
        surface.blit(effect_surface, (center_x - GRID_SIZE, center_y - GRID_SIZE + 50))
        
    def _draw_shield(self, surface, progress):
        """Draw a shield animation"""
        center_x = self.start_pos[0] + GRID_SIZE//2
        center_y = self.start_pos[1] + GRID_SIZE//2
        
        # Draw rotating shield effect
        angle = progress * math.pi * 4
        radius = GRID_SIZE//2 + 5
        
        shield_surface = pygame.Surface((GRID_SIZE * 2, GRID_SIZE * 2), pygame.SRCALPHA)
        alpha = int(255 * (1 - progress * 0.5))
        
        # Draw multiple shield arcs
        for i in range(3):
            start_angle = angle + (i * math.pi * 2 / 3)
            end_angle = start_angle + math.pi / 2
            
            points = []
            for a in range(int(start_angle * 180/math.pi), int(end_angle * 180/math.pi)):
                rad = a * math.pi / 180
                x = GRID_SIZE + math.cos(rad) * radius
                y = GRID_SIZE + math.sin(rad) * radius
                points.append((x, y))
                
            if len(points) > 1:
                pygame.draw.lines(shield_surface, (*self.color, alpha), False, points, 3)
        
        surface.blit(shield_surface, (center_x - GRID_SIZE, center_y - GRID_SIZE + 50))
        
    def _draw_heal(self, surface, progress):
        """Draw a healing animation"""
        center_x = self.start_pos[0] + GRID_SIZE//2
        center_y = self.start_pos[1] + GRID_SIZE//2
        radius = GRID_SIZE//2 * progress
        
        # Draw expanding healing circle
        circle_surface = pygame.Surface((GRID_SIZE * 2, GRID_SIZE * 2), pygame.SRCALPHA)
        alpha = int(255 * (1 - progress))
        pygame.draw.circle(circle_surface, (*self.color, alpha), (GRID_SIZE, GRID_SIZE), radius, 3)
        
        # Draw healing crosses
        for i in range(4):
            angle = math.pi * 2 * (i / 4) + progress * math.pi
            x = center_x + math.cos(angle) * radius
            y = center_y + math.sin(angle) * radius
            
            cross_size = 10
            pygame.draw.line(surface, self.color, (x - cross_size, y + 50), (x + cross_size, y + 50), 2)
            pygame.draw.line(surface, self.color, (x, y - cross_size + 50), (x, y + cross_size + 50), 2)
            
        surface.blit(circle_surface, (center_x - GRID_SIZE, center_y - GRID_SIZE + 50))

    def _draw_link(self, surface, progress):
        """Draw the spirit link animation"""
<<<<<<< HEAD
        center_x = self.start_pos[0] + GRID_SIZE//2
        center_y = self.start_pos[1] + GRID_SIZE//2
        
        # Create link effect
        effect_surface = pygame.Surface((GRID_SIZE * 4, GRID_SIZE * 4), pygame.SRCALPHA)
        alpha = int(255 * (1 - progress))
        
        # Draw connecting lines
        for i in range(4):
            p = max(0, min(1, progress * 4 - i * 0.25))
            if 0 < p < 1:
                current_x = self.start_pos[0] + (self.end_pos[0] - self.start_pos[0]) * p
                current_y = self.start_pos[1] + (self.end_pos[1] - self.start_pos[1]) * p
                
                # Draw line with varying thickness
                line_width = int(GRID_SIZE * (1 - p * 0.5))
                pygame.draw.line(effect_surface, (*self.color, alpha),
                               (self.start_pos[0] + GRID_SIZE//2, self.start_pos[1] + GRID_SIZE//2),
                               (current_x, current_y), line_width)
=======
        # Calculate center points of both characters
        start_center_x = self.start_pos[0] + GRID_SIZE//2
        start_center_y = self.start_pos[1] + GRID_SIZE//2
        end_center_x = self.end_pos[0] + GRID_SIZE//2
        end_center_y = self.end_pos[1] + GRID_SIZE//2
        
        # Create a pulsing alpha effect
        pulse = abs(math.sin(pygame.time.get_ticks() / 200))
        alpha = int(150 + 105 * pulse * (1 - progress))
        
        # Draw the main connecting line
        line_color = (*self.color, alpha)
        line_width = max(1, int(6 * (1 - progress * 0.5)))
        
        # Create a surface for the line with alpha
        line_surface = pygame.Surface((abs(end_center_x - start_center_x) + line_width * 2, 
                                     abs(end_center_y - start_center_y) + line_width * 2), pygame.SRCALPHA)
        
        # Calculate relative positions on the line surface
        line_start_x = line_width if start_center_x < end_center_x else abs(end_center_x - start_center_x) + line_width
        line_start_y = line_width if start_center_y < end_center_y else abs(end_center_y - start_center_y) + line_width
        line_end_x = line_width if end_center_x < start_center_x else abs(end_center_x - start_center_x) + line_width
        line_end_y = line_width if end_center_y < start_center_y else abs(end_center_y - start_center_y) + line_width
        
        # Draw the connecting line
        pygame.draw.line(line_surface, line_color, 
                        (line_start_x, line_start_y), (line_end_x, line_end_y), line_width)
        
        # Draw energy particles along the line
        for i in range(3):
            particle_progress = (progress * 3 + i * 0.33) % 1.0
            particle_x = start_center_x + (end_center_x - start_center_x) * particle_progress
            particle_y = start_center_y + (end_center_y - start_center_y) * particle_progress
            particle_alpha = int(200 * (1 - progress))
            
            if particle_alpha > 0:
                pygame.draw.circle(surface, (*self.color, particle_alpha), 
                                 (int(particle_x), int(particle_y)), 3)
>>>>>>> d26b0a2d
        
        # Position the line surface correctly
        blit_x = min(start_center_x, end_center_x) - line_width
        blit_y = min(start_center_y, end_center_y) - line_width
        surface.blit(line_surface, (blit_x, blit_y))

    def _draw_buff(self, surface, progress):
        """Draw the sanctuary animation"""
        center_x = self.start_pos[0] + GRID_SIZE//2
        center_y = self.start_pos[1] + GRID_SIZE//2
        
        # Create shield effect
        effect_surface = pygame.Surface((GRID_SIZE * 4, GRID_SIZE * 4), pygame.SRCALPHA)
        alpha = int(255 * (1 - progress))
        
        # Draw multiple shield arcs
        for i in range(4):
            start_angle = math.pi * 2 * (i / 4)
            end_angle = start_angle + math.pi / 2
            
            points = []
            for a in range(int(start_angle * 180/math.pi), int(end_angle * 180/math.pi)):
                rad = a * math.pi / 180
                x = GRID_SIZE + math.cos(rad) * GRID_SIZE
                y = GRID_SIZE + math.sin(rad) * GRID_SIZE
                points.append((x, y))
                
            if len(points) > 1:
                pygame.draw.lines(effect_surface, (*self.color, alpha), False, points, 3)
        
        surface.blit(effect_surface, (center_x - GRID_SIZE * 2, center_y - GRID_SIZE * 2))

class GridPosition:
    """
    Represents a position on the game grid.
    Handles grid-based positioning and calculations for movement and distance.
    Provides utility methods for converting between grid and pixel coordinates.
    
    Attributes:
        x: X coordinate on the grid
        y: Y coordinate on the grid
    """
    def __init__(self, x: int, y: int):
        self.x = x
        self.y = y
    
    def __eq__(self, other):
        if not isinstance(other, GridPosition):
            return False
        return self.x == other.x and self.y == other.y
    
    def distance_to(self, other: 'GridPosition') -> int:
        """Calculate grid distance (in squares) to another position"""
        return max(abs(self.x - other.x), abs(self.y - other.y))
    
<<<<<<< HEAD
    def get_pixel_pos(self, y_offset=0) -> Tuple[int, int]:
        """Convert grid position to pixel coordinates"""
        return (self.x * GRID_SIZE, self.y * GRID_SIZE + y_offset)
=======
    def get_pixel_pos(self) -> Tuple[int, int]:
        """Convert grid position to pixel coordinates"""
        return (self.x * GRID_SIZE, self.y * GRID_SIZE)
>>>>>>> d26b0a2d

class Character:
    """
    Base class for all characters in the game (both player characters and enemies).
    Implements core functionality like movement, combat, health management, and rendering.
    
    Attributes:
        name: Character's name
        hp/max_hp: Current and maximum health points
        base_ac: Base armor class
        attack_bonus: Bonus to attack rolls
        position: Current GridPosition
        sprite: Character's visual representation
        potions: Number of healing potions available
        speed: Movement speed in feet
    """
    def __init__(self, name: str, hp: int, ac: int, attack_bonus: int):
        self.name = name
        self.max_hp = hp
        self.hp = hp
        self.base_ac = ac
        self.attack_bonus = attack_bonus
        self.position = GridPosition(-1, -1)  # Off-grid initially
        self.alive = True
<<<<<<< HEAD
        self.off_guard = False
        self.is_enemy = False
        self.sanctuary = False
        self.speed = 25  # Speed in feet (5 feet per square)
        self.selected_action = None
        self.bonus_damage = 0  # New attribute for damage upgrade
        self.conditions = {}  # Dictionary: condition name -> duration
        
=======
        self.color = (255, 255, 255)
        self.sprite = None
        self.speed = 25  # Default movement speed in feet
        self.potions = 3  # Starting potions
        self.bonus_damage = 0  # Bonus damage from upgrades
        self.off_guard = False  # Condition for flanking/sneak attacks
        self.is_enemy = False  # Flag to distinguish enemies from party members
        
        # Conditions system
        self.conditions = {}  # Dictionary to store active conditions and their durations
        self.sanctuary_active = False  # Special flag for sanctuary protection
    
>>>>>>> d26b0a2d
    def load_sprite(self, sprite_path: str):
        """Load and scale character sprite"""
        try:
            if os.path.exists(sprite_path):
                self.sprite_path = sprite_path
                original_sprite = pygame.image.load(sprite_path).convert_alpha()
                self.sprite = pygame.transform.scale(original_sprite, (GRID_SIZE, GRID_SIZE))
        except Exception as e:
            logging.error(f"Error loading sprite {sprite_path}: {e}")
            self.sprite = None
    
    def is_alive(self) -> bool:
        return self.hp > 0
    
    def get_ac(self) -> int:
<<<<<<< HEAD
        return self.base_ac - 2 if self.off_guard else self.base_ac + 99 if self.sanctuary else self.base_ac
    
    def add_condition(self, name: str, duration: int):
        self.conditions[name] = duration
        if name == "Sanctuary":
            self.sanctuary = True

    def update_conditions(self, game: 'Game'):
        expired = []
        for condition, duration in self.conditions.items():
            self.conditions[condition] -= 1
            if self.conditions[condition] <= 0:
                expired.append(condition)
        
        for condition in expired:
            del self.conditions[condition]
            if condition == "Sanctuary":
                self.sanctuary = False
                game.add_message(f"{self.name}'s Sanctuary fades.")
=======
        return self.base_ac - 2 if self.off_guard else self.base_ac
>>>>>>> d26b0a2d
    
    def can_move_to(self, new_pos: GridPosition, game: 'Game') -> bool:
        """Check if character can move to the given position"""
        if not (0 <= new_pos.x < GRID_COLS and 0 <= new_pos.y < GRID_ROWS):
            return False
        
        # Check if position is occupied
        for char in game.get_all_characters():
            if char != self and char.position == new_pos:
                char.update_conditions(game)
                return False
        
        # Calculate movement cost (diagonal movement costs more)
        distance = self.position.distance_to(new_pos)
        movement_cost = distance * 5  # 5 feet per square
        
        return movement_cost <= self.speed
    
    def get_valid_moves(self, game: 'Game') -> List[GridPosition]:
        """Get all valid movement positions"""
        valid_moves = []
        max_squares = self.speed // 5
        
        for x in range(max(0, self.position.x - max_squares), 
                      min(GRID_COLS, self.position.x + max_squares + 1)):
            for y in range(max(0, self.position.y - max_squares),
                         min(GRID_ROWS, self.position.y + max_squares + 1)):
                pos = GridPosition(x, y)
                if self.can_move_to(pos, game):
                    valid_moves.append(pos)
        
        return valid_moves
    
    def move_to(self, new_pos: GridPosition, game: 'Game') -> bool:
        """Attempt to move character to new position"""
        if self.can_move_to(new_pos, game):
            self.position = new_pos
            return True
        else:
            return False
    
    def draw(self, surface: pygame.Surface, game: Optional['Game'] = None):
        if not self.alive:
            return
        x = self.position.x * GRID_SIZE
        y = self.position.y * GRID_SIZE  # Remove GRID_TOP - it's added when grid_surface is blitted
<<<<<<< HEAD
=======
        
        # Draw sanctuary protection indicator
        if self.sanctuary_active:
            pulse = abs(math.sin(pygame.time.get_ticks() / 300))  # Faster pulse for sanctuary
            sanctuary_color = (255, 215, 0, int(80 + 100 * pulse))  # Golden color
            sanctuary_surface = pygame.Surface((GRID_SIZE + 12, GRID_SIZE + 12), pygame.SRCALPHA)
            pygame.draw.rect(sanctuary_surface, sanctuary_color, 
                           (0, 0, GRID_SIZE + 12, GRID_SIZE + 12), 6, border_radius=8)
            surface.blit(sanctuary_surface, (x - 6, y - 6))
        
>>>>>>> d26b0a2d
        # Draw active turn indicator if this is the current character
        if (game and not self.is_enemy and 
            game.state == "combat" and 
            game.current_member_idx < len(game.party) and 
            game.party[game.current_member_idx] == self):
            pulse = abs(math.sin(pygame.time.get_ticks() / 500))
            highlight_color = (255, 255, 255, int(100 + 155 * pulse))
            highlight_surface = pygame.Surface((GRID_SIZE + 8, GRID_SIZE + 8), pygame.SRCALPHA)
            pygame.draw.rect(highlight_surface, highlight_color, 
                           (0, 0, GRID_SIZE + 8, GRID_SIZE + 8), 4, border_radius=4)
            surface.blit(highlight_surface, (x - 4, y - 4))
<<<<<<< HEAD
=======
        
        # Draw targeting indicator if this character is currently selected as a target
        if (game and game.selected_target == self):
            pulse = abs(math.sin(pygame.time.get_ticks() / 300))  # Faster pulse for targeting
            target_color = (255, 50, 50, int(120 + 135 * pulse))  # Red color with pulsing alpha
            target_surface = pygame.Surface((GRID_SIZE + 16, GRID_SIZE + 16), pygame.SRCALPHA)
            pygame.draw.rect(target_surface, target_color, 
                           (0, 0, GRID_SIZE + 16, GRID_SIZE + 16), 8, border_radius=6)
            surface.blit(target_surface, (x - 8, y - 8))
            
            # Add crosshair indicator in the center
            crosshair_color = (255, 255, 255, int(200 + 55 * pulse))
            center_x = x + GRID_SIZE//2
            center_y = y + GRID_SIZE//2
            crosshair_size = 12
            
            # Draw crosshair lines
            pygame.draw.line(surface, crosshair_color[:3], 
                           (center_x - crosshair_size, center_y), 
                           (center_x + crosshair_size, center_y), 3)
            pygame.draw.line(surface, crosshair_color[:3], 
                           (center_x, center_y - crosshair_size), 
                           (center_x, center_y + crosshair_size), 3)
        
>>>>>>> d26b0a2d
        # Draw character sprite or fallback shape
        if self.sprite:
            # Always scale sprite to fit grid square
            sprite = pygame.transform.scale(self.sprite, (GRID_SIZE, GRID_SIZE))
            surface.blit(sprite, (x, y))
        else:
            if self.is_enemy:
                points = [
                    (x + GRID_SIZE//2, y),
                    (x + GRID_SIZE, y + GRID_SIZE//2),
                    (x + GRID_SIZE//2, y + GRID_SIZE),
                    (x, y + GRID_SIZE//2)
                ]
                pygame.draw.polygon(surface, self.color, points)
                pygame.draw.polygon(surface, (255, 255, 255), points, 2)
            else:
                pygame.draw.circle(surface, self.color, 
                                 (x + GRID_SIZE//2, y + GRID_SIZE//2), 
                                 GRID_SIZE//2)
                pygame.draw.circle(surface, (255, 255, 255),
                                 (x + GRID_SIZE//2, y + GRID_SIZE//2),
                                 GRID_SIZE//2, 2)
        # Draw health bar below the character instead of above
        health_percent = self.hp / self.max_hp
        bar_width = GRID_SIZE * health_percent
        pygame.draw.rect(surface, (100, 0, 0),
                        (x, y + GRID_SIZE + 2, GRID_SIZE, 5))
        if health_percent > 0:
            pygame.draw.rect(surface, (0, 255, 0),
                           (x, y + GRID_SIZE + 2, bar_width, 5))

    def is_flanking(self, target: 'Character', game: 'Game') -> bool:
        """Check if this character is flanking the target with an ally"""
        if not target.is_alive():
            return False
            
        # Get all allies (characters on the same side)
        allies = [char for char in game.get_all_characters() 
                 if char != self and char.is_alive() and 
                 char.is_enemy == self.is_enemy]
        
        # Check if any ally is on the opposite side of the target
        my_pos = self.position
        target_pos = target.position
        
        for ally in allies:
            ally_pos = ally.position
            # Check if ally is also adjacent to target
            if ally_pos.distance_to(target_pos) <= 1:
                # Check if ally is on opposite side
                # If we're on same row
                if my_pos.y == target_pos.y == ally_pos.y:
                    if (my_pos.x < target_pos.x < ally_pos.x) or (ally_pos.x < target_pos.x < my_pos.x):
                        return True
                # If we're on same column
                elif my_pos.x == target_pos.x == ally_pos.x:
                    if (my_pos.y < target_pos.y < ally_pos.y) or (ally_pos.y < target_pos.y < my_pos.y):
                        return True
                # If we're diagonal
                elif abs(my_pos.x - ally_pos.x) == 2 and abs(my_pos.y - ally_pos.y) == 2:
                    if target_pos.x == (my_pos.x + ally_pos.x) // 2 and target_pos.y == (my_pos.y + ally_pos.y) // 2:
                        return True
        
        return False

    def apply_upgrade(self, upgrade_type: str) -> str:
        """Apply an upgrade to the character"""
        if upgrade_type == "Accuracy":
            self.attack_bonus += 1
            return f"{self.name} gains +1 to attack rolls!"
        elif upgrade_type == "Damage":
            self.bonus_damage += 2
            return f"{self.name} gains +2 to damage!"
        elif upgrade_type == "Speed":
            self.speed += 10  # +2 squares = +10 feet
            return f"{self.name} can move 2 more squares!"
        elif upgrade_type == "Vitality":
            self.max_hp += 10
            self.hp += 10
            return f"{self.name} gains 10 max HP!"
        return f"Unknown upgrade type: {upgrade_type}"

    def heal_full(self) -> int:
        """Heal to full health"""
        old_hp = self.hp
        self.hp = self.max_hp
        return self.hp - old_hp

    def attack(self, target: 'Character', game: 'Game', dice: Tuple[int, int] = (1, 8), 
              bonus_damage: int = 0, sneak_attack: bool = False) -> Tuple[int, bool]:
        """Execute an attack against a target"""
        if game.actions_left < 1:
            game.add_message("Not enough actions!")
            return 0, False
            
        if not target.is_alive():
            return 0, False
            
        # Check range
        distance = self.position.distance_to(target.position)
        if distance > 1:  # Melee range is 1 square
            game.add_message(f"{target.name} is out of range!")
            return 0, False
            
        # Check for Sanctuary protection (only affects enemies attacking party members)
        if self.is_enemy and target.sanctuary_active:
            will_save = random.randint(1, 20) + 2  # Enemies have +2 Will save
            sanctuary_dc = 15
            game.add_message(f"{self.name} must make a Will save to target {target.name} (Sanctuary)")
            game.add_message(f"Will save: d20({will_save - 2}) + 2 = {will_save} vs DC {sanctuary_dc}")
            
            if will_save < sanctuary_dc:
                game.add_message(f"{self.name} cannot bring themselves to attack {target.name}!")
                # Remove sanctuary after it protects once
                target.remove_condition("Sanctuary")
                game.add_message(f"{target.name}'s Sanctuary fades after protecting them.")
                # Add a miss effect to show the failed attack attempt
                game.add_effect(Effect(self.get_pixel_pos(), target.get_pixel_pos(), MISS_COLOR, 
                                     effect_type="miss", hit_type="miss"))
                return 1, False  # Action is used but attack fails
            else:
                game.add_message(f"{self.name} overcomes the Sanctuary and attacks!")
                # Remove sanctuary after a successful save
                target.remove_condition("Sanctuary")
                game.add_message(f"{target.name}'s Sanctuary is broken!")
        
        # Check for flanking
        if self.is_flanking(target, game):
            target.off_guard = True
        
        roll = random.randint(1, 20)
        total = roll + self.attack_bonus
        target_ac = target.get_ac()
        
        game.add_message(f"{self.name} rolls to hit: d20({roll}) + {self.attack_bonus} = {total} vs AC {target_ac}")
        
        if roll == 1:
            game.add_message("Critical Miss!")
            # Add miss animation with overlay
            game.add_effect(Effect(self.get_pixel_pos(), target.get_pixel_pos(), MISS_COLOR, 
                                 effect_type="miss", hit_type="miss"))
            target.off_guard = False
            return 1, False
            
        # Calculate damage
        dice_num, dice_sides = dice
        if roll == 20 or total >= target_ac + 10:
            game.add_message("Critical Hit!")
            # Roll damage dice and show individual rolls
            damage_rolls = [random.randint(1, dice_sides) for _ in range(dice_num * 2)]
            dmg = sum(damage_rolls)
            # Show the dice rolls
            dice_str = " + ".join(str(roll) for roll in damage_rolls)
            game.add_message(f"Damage: {dice_num * 2}d{dice_sides} = [{dice_str}] = {dmg}")
            # Add critical hit animation with overlay and damage
            game.add_effect(Effect(self.get_pixel_pos(), target.get_pixel_pos(), CRITICAL_COLOR, 
                                 effect_type="critical", damage=dmg, hit_type="critical"))
        elif total >= target_ac:
            game.add_message("Hit!")
            # Roll damage dice and show individual rolls
            damage_rolls = [random.randint(1, dice_sides) for _ in range(dice_num)]
            dmg = sum(damage_rolls)
            # Show the dice rolls
            dice_str = " + ".join(str(roll) for roll in damage_rolls)
            game.add_message(f"Damage: {dice_num}d{dice_sides} = [{dice_str}] = {dmg}")
            # Add basic strike animation with overlay and damage
            game.add_effect(Effect(self.get_pixel_pos(), target.get_pixel_pos(), STRIKE_COLOR, 
                                 effect_type="strike", damage=dmg, hit_type="hit"))
        else:
            game.add_message("Miss!")
            # Add miss animation with overlay
            game.add_effect(Effect(self.get_pixel_pos(), target.get_pixel_pos(), MISS_COLOR, 
                                 effect_type="miss", hit_type="miss"))
            target.off_guard = False
            return 1, False
            
        # Only Rogues get sneak attack damage
        if sneak_attack and isinstance(self, Rogue):
            sa_dmg = random.randint(1, 6)
            dmg += sa_dmg
            game.add_message(f"Sneak Attack! Extra d6: [{sa_dmg}]")
            # Add sneak attack animation with damage
            game.add_effect(Effect(self.get_pixel_pos(), target.get_pixel_pos(), SNEAK_ATTACK_COLOR, 
                                 effect_type="sneak_attack", damage=sa_dmg))
            
        dmg += bonus_damage + self.bonus_damage
        game.add_message(f"Damage Total: {dmg}")
        target.take_damage(dmg, game)
        target.off_guard = False
        
        # Check for wave completion after each successful attack
        if not target.is_alive():
            game.check_wave_complete()
        
        return 1, True

    def take_damage(self, damage: int, game: 'Game'):
        """Take damage and update health"""
        self.hp = max(0, self.hp - damage)
        game.add_message(f"{self.name} takes {damage} damage! (HP: {self.hp}/{self.max_hp})")
        
        if self.hp == 0:
            self.alive = False
            game.add_message(f"{self.name} has fallen!")

    def heal(self, game: 'Game') -> int:
        """Use a potion to heal"""
        if self.potions > 0:
            game.add_message(f"{self.name} uses a potion to heal 15 HP.")
            # Add heal animation
            game.add_effect(Effect(self.get_pixel_pos(), self.get_pixel_pos(), HEAL_COLOR, effect_type="heal"))
            self.hp = min(self.hp + 15, self.max_hp)
            self.potions -= 1
            game.add_message(f"HP after healing: {self.hp}/{self.max_hp} | Potions left: {self.potions}")
            return 1
        else:
            game.add_message("No potions left!")
            return 0

    def get_actions(self, game: 'Game') -> List[Tuple[str, GridPosition, callable]]:
        """Get basic actions available to all characters"""
        actions = []
        
        # Add Stride action button (doesn't show movement squares yet)
        if game.actions_left >= 1:
            actions.append(("Stride", self.position, lambda: self.select_stride(game)))
            
        # Add Heal action
        if game.actions_left >= 1 and self.potions > 0:
            actions.append(("Potion", self.position, lambda: self.heal(game)))
            
        return actions
        
    def select_stride(self, game: 'Game') -> Tuple[int, bool]:
        """Select Stride action to show movement options"""
        game.selected_character = self
        game.highlighted_squares = self.get_valid_moves(game)
        game.add_message(f"{self.name} is selecting where to Stride (move up to {self.speed} feet)")
        return 0, True  # Don't consume action yet, will be consumed on actual move

    def get_pixel_pos(self) -> Tuple[int, int]:
        """Get the pixel position of the character for animations"""
        return (self.position.x * GRID_SIZE, self.position.y * GRID_SIZE)

    def add_condition(self, condition_name: str, duration: int = 1):
        """Add a condition to the character"""
        self.conditions[condition_name] = duration
        if condition_name == "Sanctuary":
            self.sanctuary_active = True
    
    def remove_condition(self, condition_name: str):
        """Remove a condition from the character"""
        if condition_name in self.conditions:
            del self.conditions[condition_name]
        if condition_name == "Sanctuary":
            self.sanctuary_active = False
    
    def has_condition(self, condition_name: str) -> bool:
        """Check if character has a specific condition"""
        return condition_name in self.conditions
    
    def update_conditions(self):
        """Update condition durations and remove expired ones"""
        expired_conditions = []
        for condition, duration in self.conditions.items():
            self.conditions[condition] = duration - 1
            if self.conditions[condition] <= 0:
                expired_conditions.append(condition)
        
        for condition in expired_conditions:
            self.remove_condition(condition)

class Fighter(Character):
    """
    Fighter class character specializing in melee combat.
    Features high HP, good armor, and powerful melee attacks.
    Special ability: Power Attack (2 actions) for increased damage.
    
    Starting Stats:
        HP: 50
        AC: 18
        Attack Bonus: +9
    """
    def __init__(self, name: str):
        super().__init__(name, hp=50, ac=18, attack_bonus=9)
        self.color = FIGHTER_COLOR
        self.load_sprite(IMAGE_PATHS['fighter'])
        
    def get_actions(self, game: 'Game') -> List[Tuple[str, GridPosition, callable]]:
        """Get available actions for the fighter"""
        actions = []  # Start fresh instead of using super() to control action order
        
        # Add Stride action button (doesn't show movement squares yet)
        if game.actions_left >= 1:
            actions.append(("Stride [1]", self.position, lambda: self.select_stride(game)))
            
        # Add Heal action
        if game.actions_left >= 1 and self.potions > 0:
            actions.append(("Heal [1]", self.position, lambda: self.heal(game)))
        
        # Add melee actions if we have a selected target
        if game.selected_target and game.selected_target.is_alive():
            distance = self.position.distance_to(game.selected_target.position)
            target = game.selected_target  # Store target to avoid lambda capture issues
            
            if distance <= 1:  # Melee range
                # Add Strike if we have enough actions
                if game.actions_left >= 1:
                    actions.append(("Strike [1]", self.position,
                                  ("Strike", lambda t: self.attack(t, game, dice=(1, 10)))))
                
                # Add Power Attack if we have enough actions
                if game.actions_left >= 2:
                    actions.append(("Power Attack [2]", self.position, 
                                  ("Power Attack", lambda t: self.power_attack(t, game))))
        
        # Always add End Turn action
        actions.append(("End Turn [0]", self.position, lambda: game.next_turn()))
        
        return actions
        
    def power_attack(self, target: 'Character', game: 'Game') -> Tuple[int, bool]:
        """Execute a Power Attack action"""
        if game.actions_left < 2:
            game.add_message("Not enough actions for Power Attack!")
            return 0, False
            
        game.add_message(f"{self.name} uses Power Attack!")
        
        # Add power attack animation
        game.add_effect(Effect(self.get_pixel_pos(), target.get_pixel_pos(), POWER_ATTACK_COLOR, effect_type="power_attack"))
        
        used, hit = self.attack(target, game, dice=(2, 10), bonus_damage=2)
        return 2, True  # Always consume 2 actions, regardless of hit

class Rogue(Character):
    """
    Rogue class character focusing on mobility and tactical positioning.
    Excels at flanking and dealing extra damage to off-guard targets.
    Special abilities: Sneak Attack and Twin Feint.
    
    Starting Stats:
        HP: 38
        AC: 17
        Attack Bonus: +8
        Speed: 30 feet (faster than other classes)
    """
    def __init__(self, name: str):
        super().__init__(name, hp=38, ac=17, attack_bonus=8)
        self.color = ROGUE_COLOR
        self.load_sprite(IMAGE_PATHS['rogue'])
        self.speed = 30  # Rogues are faster
        
    def get_actions(self, game: 'Game') -> List[Tuple[str, GridPosition, callable]]:
        """Get available actions for the rogue"""
        actions = []  # Start fresh instead of using super()
        
        # Add Stride action button (doesn't show movement squares yet)
        if game.actions_left >= 1:
            actions.append(("Stride [1]", self.position, lambda: self.select_stride(game)))
            
        # Add Heal action
        if game.actions_left >= 1 and self.potions > 0:
            actions.append(("Heal [1]", self.position, lambda: self.heal(game)))
        
        # Add melee actions if we have a selected target
        if game.selected_target and game.selected_target.is_alive():
            distance = self.position.distance_to(game.selected_target.position)
            target = game.selected_target  # Store target to avoid lambda capture issues
            
            if distance <= 1:  # Melee range
                # Add Strike if we have enough actions
                if game.actions_left >= 1:
                    actions.append(("Strike [1]", self.position,
                                  ("Strike", lambda t: self.strike(t, game))))
                
                # Add Twin Feint if we have enough actions
                if game.actions_left >= 2:
                    actions.append(("Twin Feint [2]", self.position,
                                  ("Twin Feint", lambda t: self.twin_feint(t, game))))
        
        # Always add End Turn action
        actions.append(("End Turn [0]", self.position, lambda: game.next_turn()))
        
        return actions
        
    def strike(self, target: 'Character', game: 'Game') -> Tuple[int, bool]:
        """Execute a Strike with potential Sneak Attack"""
        if game.actions_left < 1:
            game.add_message("Not enough actions!")
            return 0, False
            
        sneak = target.off_guard
        used, hit = self.attack(target, game, dice=(1, 6), sneak_attack=sneak)
        if hit and random.random() < 0.5:
            target.off_guard = True
            game.add_message(f"{target.name} is now Off-Guard until their next turn!")
        return used, hit
        
    def twin_feint(self, target: 'Character', game: 'Game') -> Tuple[int, bool]:
        """Execute a Twin Feint action"""
        if game.actions_left < 2:
            game.add_message("Not enough actions for Twin Feint!")
            return 0, False
            
        game.add_message(f"{self.name} uses Twin Feint!")
        
        # First strike
        used1, hit1 = self.attack(target, game, dice=(1, 6))
        
        # Second strike with target Off-Guard
        target.off_guard = True
        used2, hit2 = self.attack(target, game, dice=(1, 6), sneak_attack=True)
        target.off_guard = False
        
        return 2, hit1 or hit2  # Always consume exactly 2 actions total

class Wizard(Character):
    """
    Wizard class character specializing in ranged magical attacks.
    Features various spells with different ranges and effects.
    Special abilities: Magic Missile, Arcane Blast, and Shield spell.
    
    Starting Stats:
        HP: 32
        AC: 16
        Attack Bonus: +6
        
    Spell Ranges:
        Arcane Blast: 20 feet (4 squares)
        Magic Missile: 120 feet (24 squares)
    """
    # Spell ranges in squares (1 square = 5 feet)
    ARCANE_BLAST_RANGE = 4  # 20 feet
    MAGIC_MISSILE_RANGE = 24  # 120 feet
    
    def __init__(self, name: str):
        super().__init__(name, hp=32, ac=16, attack_bonus=6)
        self.color = WIZARD_COLOR
        self.shield_up = False
        self.load_sprite(IMAGE_PATHS['wizard'])
        
    def get_actions(self, game: 'Game') -> List[Tuple[str, GridPosition, callable]]:
        """Get available actions for the wizard"""
        actions = []  # Start fresh instead of using super()
        
        # Add Stride action button (doesn't show movement squares yet)
        if game.actions_left >= 1:
            actions.append(("Stride [1]", self.position, lambda: self.select_stride(game)))
            
        # Add Heal action
        if game.actions_left >= 1 and self.potions > 0:
            actions.append(("Heal [1]", self.position, lambda: self.heal(game)))
        
        # Add spells that need targeting
        if game.selected_target and game.selected_target.is_alive():
            distance = self.position.distance_to(game.selected_target.position)
            target = game.selected_target  # Store target to avoid lambda capture issues
            
            # Add Arcane Blast if in range and have enough actions
            if distance <= self.ARCANE_BLAST_RANGE and game.actions_left >= 1:
                actions.append(("Arcane Blast [1]", self.position,
                              ("Arcane Blast", lambda t: self.arcane_blast(target, game))))
            
            # Add Magic Missile options if in range and have enough actions
            if distance <= self.MAGIC_MISSILE_RANGE:
                for i in range(1, min(game.actions_left + 1, 4)):
                    count = i  # Store count to avoid lambda capture issues
                    actions.append((f"Magic Missile [{i}]", self.position,
                                  (f"Magic Missile ({i})", 
                                   lambda t, c=count: self.magic_missile(t, game, c))))
        
        # Add Shield spell (no target needed) if have enough actions and not already up
        if game.actions_left >= 1 and not self.shield_up:
            actions.append(("Shield [1]", self.position, lambda: self.cast_shield(game)))
        
        # Always add End Turn action
        actions.append(("End Turn [0]", self.position, lambda: game.next_turn()))
        
        return actions
        
    def arcane_blast(self, target: 'Character', game: 'Game') -> Tuple[int, bool]:
        """Execute an Arcane Blast attack"""
        # Check range
        distance = self.position.distance_to(target.position)
        if distance > self.ARCANE_BLAST_RANGE:
            game.add_message(f"{target.name} is out of range for Arcane Blast (range: 20 feet)")
            return 0, False
            
        used, hit = self.attack(target, game, dice=(2, 4))
        if self.shield_up:
            game.add_message("Shield fades.")
            self.base_ac -= 2
            self.shield_up = False
        return 1, True  # Always consume 1 action
        
    def magic_missile(self, target: 'Character', game: 'Game', action_count: int = 1) -> Tuple[int, bool]:
        """Cast Magic Missile"""
        # Check range
        distance = self.position.distance_to(target.position)
        if distance > self.MAGIC_MISSILE_RANGE:
            game.add_message(f"{target.name} is out of range for Magic Missile (range: 120 feet)")
            return 0, False
            
        if game.actions_left < action_count:
            game.add_message("Not enough actions!")
            return 0, False
            
        game.add_message(f"{self.name} uses {action_count} action(s) to cast Magic Missile!")
        
        # Add magic missile animation for each missile
        for i in range(action_count):
            game.add_effect(Effect(self.get_pixel_pos(), target.get_pixel_pos(), MAGIC_MISSILE_COLOR, effect_type="magic_missile"))
            dice_roll = random.randint(1, 4)
            dmg = dice_roll + 1
            game.add_message(f"Magic Missile #{i+1}: d4 + 1 = [{dice_roll}] + 1 = {dmg} force damage")
            target.take_damage(dmg, game)
            
        if self.shield_up:
            game.add_message("Shield fades.")
            self.base_ac -= 2
            self.shield_up = False
            
        return action_count, True
        
    def cast_shield(self, game: 'Game') -> Tuple[int, bool]:
        """Cast the Shield spell"""
        game.add_message(f"{self.name} casts Shield! +2 AC until next turn.")
        
        # Add shield animation
        game.add_effect(Effect(self.position, self.position, SHIELD_COLOR, effect_type="shield"))
        
        self.base_ac += 2
        self.shield_up = True
        return 1, True
    
class Cleric(Character):
    """
    Cleric class character specializing in supportive magical spells.
    Features various spells with different ranges and effects.
    Special abilities: Lesser Heal, Sanctuary, and Spirit Link spell.
    
    Starting Stats:
        HP: 32
        AC: 16
        Attack Bonus: +6
        
    Spell Ranges:
        Lesser Heal: 5 feet (1 squares) but variable
        Sanctuary: 5 feet (1 square)
        Spirit Link: 30 feet (6 square)
    """
    # Spell ranges in squares (1 square = 5 feet)
    LESSER_HEAL_RANGE = 1 # 5 feet and variable
    LESSER_HEAL_UP_RANGE = 6 # 30 feet
    SANCTUARY_RANGE = 1 # 5 feet
    SPIRIT_LINK_RANGE = 6 # 30 feet
    
    def __init__(self, name: str):
        super().__init__(name, hp=32, ac=16, attack_bonus=6)
        self.color = CLERIC_COLOR
        # self.shield_up = False
        self.load_sprite(IMAGE_PATHS['cleric'])
        
    def get_actions(self, game: 'Game') -> List[Tuple[str, GridPosition, callable]]:
        """Get available actions for the cleric"""
        actions = []  # Start fresh instead of using super()
        
        # Add Stride action button (doesn't show movement squares yet)
        if game.actions_left >= 1:
            actions.append(("Stride [1]", self.position, lambda: self.select_stride(game)))
            
        # Add Heal action (potion)
        if game.actions_left >= 1 and self.potions > 0:
            actions.append(("Potion [1]", self.position, lambda: self.heal(game)))
        
        # Add spells that need targeting
        if game.selected_target and game.selected_target.is_alive():
            distance = self.position.distance_to(game.selected_target.position)
            target = game.selected_target  # Store target to avoid lambda capture issues
            
            # Add Strike if in melee range and have enough actions
            if distance <= 1 and game.actions_left >= 1:
                actions.append(("Strike [1]", self.position,
                              ("Strike", lambda t: self.attack(t, game, dice=(1, 6)))))
            
            # Add Spirit Link if in range and have enough actions
            if distance <= self.SPIRIT_LINK_RANGE and game.actions_left >= 1:
                actions.append(("Spirit Link [1]", self.position,
                              ("Spirit Link", lambda t: self.spirit_link(target, game))))
            
            # Add Sanctuary if in range and have enough actions
            if distance <= self.SANCTUARY_RANGE and game.actions_left >= 1:
                actions.append(("Sanctuary [1]", self.position,
                              ("Sanctuary", lambda t: self.sanctuary(target, game))))
            
            # Add Heal [1] if in touch range
            if distance <= self.LESSER_HEAL_RANGE and game.actions_left >= 1:
                actions.append(("Heal [1]", self.position,
                                ("Heal (1)", lambda t: self.lesser_heal(target, game, 1))))

            # Add Heal [2] if in 30-foot range
            if  distance <= self.LESSER_HEAL_UP_RANGE and game.actions_left >= 2:
                actions.append(("Heal [2]", self.position,
                                ("Heal (2)", lambda t: self.lesser_heal(target, game, 2))))

            # Add Heal [3] (AoE, no target check needed)
            if game.actions_left >= 3:
                actions.append(("Heal [3]", self.position,
                                ("Heal (3)", lambda t: self.lesser_heal(target, game, 3))))
        
        # Always add End Turn action
        actions.append(("End Turn [0]", self.position, lambda: game.next_turn()))
        
        return actions
        
    def spirit_link(self, target: 'Character', game: 'Game') -> Tuple[int, bool]:
        """Cast Spirit Link to balance HP between self and the target."""
        distance = self.position.distance_to(target.position)
        if distance > self.SPIRIT_LINK_RANGE:
            game.add_message(f"{target.name} is out of range for Spirit Link (range: 30 feet).")
            return 0, False

        # Calculate average HP (rounded down)
        total_hp = self.hp + target.hp
        new_hp = total_hp // 2

        # Show visual effect
        game.add_effect(Effect(self.get_pixel_pos(), target.get_pixel_pos(), SPIRIT_LINK_COLOR, effect_type="link"))

        game.add_message(f"{self.name} casts Spirit Link on {target.name} to equalize their HP.")
        game.add_message(f"HP Before: {self.name} = {self.hp} HP | {target.name} = {target.hp} HP")

        # Set both HPs to the average
        self.hp = min(new_hp, self.max_hp)
        target.hp = min(new_hp, target.max_hp)

        game.add_message(f"HP After: {self.name} = {self.hp}/{self.max_hp} | {target.name} = {target.hp}/{target.max_hp}")

        return 1, True  # Consumes 1 action
    
    def sanctuary(self, target: 'Character', game: 'Game') -> Tuple[int, bool]:
        """Cast Sanctuary to protect an ally from hostile actions"""
        distance = self.position.distance_to(target.position)
        if distance > self.SANCTUARY_RANGE:
            game.add_message(f"{target.name} is out of range for Sanctuary (range: 5 feet).")
            return 0, False

        # No visual effect - just the persistent golden glow on the character
        game.add_message(f"{self.name} casts Sanctuary on {target.name}.")
        game.add_message(f"{target.name} is protected by divine sanctuary - enemies must overcome their reluctance to attack!")

        target.add_condition("Sanctuary", duration=3)  # Lasts 3 rounds
        return 1, True
        

    def lesser_heal(self, target: 'Character', game: 'Game', action_count: int) -> Tuple[int, bool]:
        """Cast Lesser Heal with variable action cost (1–3 actions)"""
        if game.actions_left < action_count:
            game.add_message("Not enough actions to cast Lesser Heal.")
            return 0, False

        distance = self.position.distance_to(target.position)
        if action_count == 1 and distance > 1:
            game.add_message("Lesser Heal [1 Action] is touch only — target too far.")
            return 0, False
        elif action_count in (2, 3) and distance > self.LESSER_HEAL_UP_RANGE:
            game.add_message("Lesser Heal [2+ Actions] requires target within 30 feet.")
            return 0, False

        game.add_message(f"{self.name} casts Lesser Heal with {action_count} action(s)!")

        if action_count == 1:
            # 1-action: touch only
            dice_roll = random.randint(1, 8)
            heal_amount = dice_roll
            game.add_message(f"Healing: d8 = [{dice_roll}] = {heal_amount}")
            game.add_effect(Effect(self.get_pixel_pos(), target.get_pixel_pos(), HEAL_COLOR, effect_type="heal"))
            old_hp = target.hp
            target.hp = min(target.hp + heal_amount, target.max_hp)
            healed = target.hp - old_hp
            game.add_message(f"{target.name} heals for {healed} HP. Now at {target.hp}/{target.max_hp} HP.")

        elif action_count == 2:
            # 2-actions: ranged + bonus healing
            dice_roll = random.randint(1, 8)
            heal_amount = dice_roll + 8
            game.add_message(f"Healing: d8 + 8 = [{dice_roll}] + 8 = {heal_amount}")
            game.add_effect(Effect(self.get_pixel_pos(), target.get_pixel_pos(), HEAL_COLOR, effect_type="heal"))
            old_hp = target.hp
            target.hp = min(target.hp + heal_amount, target.max_hp)
            healed = target.hp - old_hp
            game.add_message(f"{target.name} heals for {healed} HP. Now at {target.hp}/{target.max_hp} HP.")

        else:
            # 3-actions: AoE to all friendlies within 30 feet
            dice_roll = random.randint(1, 8)
            heal_amount = dice_roll
            game.add_message(f"Healing: d8 = [{dice_roll}] = {heal_amount}")
            game.add_message(f"A wave of healing energy pulses outward from {self.name}, restoring {heal_amount} HP to all allies in range!")

            for char in game.party:
                if not char.is_alive() or char.is_enemy:
                    continue
                if self.position.distance_to(char.position) <= self.LESSER_HEAL_UP_RANGE:
                    old_hp = char.hp
                    char.hp = min(char.hp + heal_amount, char.max_hp)
                    healed = char.hp - old_hp
                    game.add_effect(Effect(self.get_pixel_pos(), char.get_pixel_pos(), HEAL_COLOR, effect_type="heal"))
                    if healed > 0:
                        game.add_message(f"{char.name} heals for {healed} HP. Now at {char.hp}/{char.max_hp} HP.")
                    else:
                        game.add_message(f"{char.name} is already at full HP.")

        return action_count, True

class Enemy(Character):
    """
    Enemy class representing various hostile creatures.
    Implements AI behavior and enemy-specific attributes.
    Different enemy types (Goblin, Ogre, Wyvern) have unique stats and abilities.
    
    Enemy Types:
        - Goblin: Basic enemy with balanced stats
        - Ogre: Tough enemy with high damage
        - Wyvern: Boss enemy with high stats across the board
    """
    def __init__(self, name: str, hp: int, ac: int, attack_bonus: int, damage_dice: Tuple[int, int] = (1, 8)):
        super().__init__(name, hp, ac, attack_bonus)
        self.damage_dice = damage_dice
        self.color = ENEMY_COLOR
        self.is_enemy = True
        
        # Load appropriate sprite based on enemy type
        if name == "Goblin":
            self.load_sprite(IMAGE_PATHS['goblin'])
            self.speed = 25
        elif name == "Ogre":
            self.load_sprite(IMAGE_PATHS['ogre'])
            self.speed = 30
        elif name == "Wyvern":
            self.load_sprite(IMAGE_PATHS['wyvern'])
            self.speed = 35
    
    def get_actions(self, game: 'Game') -> List[Tuple[str, GridPosition, callable]]:
        """Get available actions for the enemy"""
        actions = []
        
        # Get all party members in range
        for char in game.party:
            if char.is_alive():
                distance = self.position.distance_to(char.position)
                if distance <= 1:  # Melee range
                    actions.append(("Attack", char.position,
                                  lambda t=char: self.attack(t, game, dice=self.damage_dice)))
        
        # Add movement options
        if game.actions_left >= 1:
            for pos in self.get_valid_moves(game):
                actions.append(("Move", pos, lambda p=pos: self.move_to(p, game)))
        
        return actions

class Game:
    """
    Main game class handling the core game loop and state management.
    Controls game flow, UI rendering, input handling, and battle mechanics.
    
    Features:
        - Turn-based combat system
        - Wave-based progression
        - Character upgrades between waves
        - Visual effects and animations
        - Message log system
        - Multiple game states (combat, upgrade, wave confirmation)
        
    Game Flow:
        1. Player selects character class
        2. Battle starts with wave 1 (Goblins)
        3. After each wave, characters can be upgraded
        4. Wave 2 features Ogres
        5. Final wave 3 features the Wyvern boss
        6. Victory achieved after defeating all waves
    """
    def __init__(self):
        self.screen = pygame.display.set_mode((WINDOW_WIDTH, WINDOW_HEIGHT))
        pygame.display.set_caption("PF2E Grid Combat")
        
        self.clock = pygame.time.Clock()
        self.state = "intro"
        self.selected_character = None
        self.selected_target = None
        self.highlighted_squares = []
        self.party = []
        self.enemies = []
        self.current_enemies = []
        self.current_enemy = None
        self.current_member_idx = 0
        self.actions_left = 3
        self.messages = []
        self.message_scroll = 0
        self.available_actions = []
        self.pending_action = None
        self.valid_targets = []
        self.action_delay = 0
        self.wave_number = 0
        self.wave_announcement = None
        self.wave_announcement_end = 0
        self.upgrade_selection = None
        self.available_upgrades = ["Accuracy", "Damage", "Speed", "Vitality"]
        self.effects = []  # List to store active effects
        self.showing_help = False  # State for help overlay
        self.help_button_rect = None  # Store help button rectangle
        self.ai_action_queue = []  # Queue of AI actions to perform
        self.ai_current_char = None  # Current AI character taking actions
        self.ai_actions_remaining = 0  # Actions left for current AI character
        self._schedule_next_ai_action = False  # Flag to schedule next AI action after delay
        self._end_turn_after_delay = False  # Flag to end turn after delay
        self.current_enemy_idx = 0  # Current enemy index for turn management
        self.enemy_actions_remaining = 0  # Actions left for current enemy
        self._schedule_next_enemy_action = False  # Flag to schedule next enemy action after delay
        
        # Victory overlay variables
        self.victory_overlay_active = False
        self.victory_overlay_start = 0
        self.victory_overlay_duration = 3000  # 3 seconds
        
        # Upgrade help variables
        self.first_time_upgrades = True
        self.showing_upgrade_help = False
        self.upgrade_help_button_rect = None
        
        # Create surfaces
        self.grid_surface = pygame.Surface((GRID_COLS * GRID_SIZE, GRID_ROWS * GRID_SIZE))
        self.message_surface = pygame.Surface((WINDOW_WIDTH - 40, 200))
        self.action_surface = pygame.Surface((WINDOW_WIDTH, 100))
        self.overlay_surface = pygame.Surface((WINDOW_WIDTH, WINDOW_HEIGHT), pygame.SRCALPHA)
        self.action_buttons = []
        
        self.init_game()
    
    def add_effect(self, effect: Effect):
        """Add a new visual effect"""
        self.effects.append(effect)

    def update_effects(self):
        """Update and remove finished effects"""
        self.effects = [effect for effect in self.effects if effect.update()]

    def init_game(self):
        """Initialize the game state"""
        self.state = "intro"  # Changed from "class_select" to "intro"
        self.party = []
        self.enemies = []
        self.current_enemies = []
        self.current_enemy = None
        self.current_member_idx = 0
        self.actions_left = 3
        self.messages = []
        self.wave_number = 0  # Initialize wave number to 0
        self.available_actions = [
            ("Start Game", GridPosition(GRID_COLS//2, GRID_ROWS-2), lambda: self.start_game())
        ]
    
    def add_message(self, message: str):
        """Add a message to the message log"""
        self.messages.append(message)
        print(message)  # Also print to terminal/console
        # Automatically scroll to bottom when new message arrives
        self.message_scroll = max(0, len(self.messages) - 8)  # Show last 8 messages
    
    def get_all_characters(self) -> List['Character']:
        """Get list of all characters in the game that are actually on the grid"""
        chars = self.party.copy()
        # Only include enemies that are positioned on the grid (not at -1, -1)
        chars.extend([enemy for enemy in self.current_enemies 
                     if enemy.position.x >= 0 and enemy.position.y >= 0])
        return chars
    
    def draw_action_buttons(self):
        """Draw action buttons at the bottom of the screen"""
        self.action_surface.fill(BACKGROUND_COLOR)
        self.action_buttons = []  # Clear previous buttons
        
        if not self.available_actions:
            return
            
        # Calculate button layout
        num_buttons = len(self.available_actions)
        total_margin = (num_buttons - 1) * BUTTON_MARGIN
        available_width = WINDOW_WIDTH - 40  # Leave 20px margin on each side
        button_width = min(150, (available_width - total_margin) // num_buttons)
        button_height = 40
        
        # Calculate total width of all buttons with margins
        total_width = (button_width * num_buttons) + total_margin
        start_x = (WINDOW_WIDTH - total_width) // 2
        
        # Draw each action button
        x = start_x
        y = 30  # Centered vertically in the action surface
        for action_name, target_pos, action_func in self.available_actions:
            button_rect = pygame.Rect(x, y, button_width, button_height)
            pygame.draw.rect(self.action_surface, BUTTON_COLOR, button_rect)
            pygame.draw.rect(self.action_surface, (255, 255, 255), button_rect, 2)
            
            # Draw button text
            text = FONT.render(action_name, True, TEXT_COLOR)
            text_rect = text.get_rect(center=button_rect.center)
            self.action_surface.blit(text, text_rect)
            
            # Store button with its action
            self.action_buttons.append((button_rect.copy(), action_func))
            
            x += button_width + BUTTON_MARGIN

    def handle_click(self, pos: Tuple[int, int], right_click: bool = False):
        """Handle mouse click events"""
        # Don't handle any clicks during victory overlay
        if self.victory_overlay_active:
            return
            
        # If help overlay is showing, clicking anywhere closes it
        if self.showing_help:
            self.showing_help = False
            return
            
        # If upgrade help overlay is showing, clicking anywhere closes it
        if self.showing_upgrade_help:
            self.showing_upgrade_help = False
            return
            
        # Check if help button was clicked
        if self.help_button_rect and self.help_button_rect.collidepoint(pos):
            self.showing_help = True
            return
            
        # Check if upgrade help button was clicked (only in upgrade state)
        if (self.state == "upgrade" and self.upgrade_help_button_rect and 
            self.upgrade_help_button_rect.collidepoint(pos)):
            self.showing_upgrade_help = True
            return
            
        # Don't handle clicks during action delay
        if self.action_delay > pygame.time.get_ticks():
            return
            
        # Handle victory/game over screen clicks
        if self.state in ["victory", "game_over"]:
            for button_rect, action_func in self.action_buttons:
                if button_rect.collidepoint(pos):
                    action_func()
                    return
            return
            
        # Handle intro screen clicks differently
        if self.state == "intro":
            if not right_click:  # Only handle left clicks
                # For the action buttons at the bottom
                if pos[1] > WINDOW_HEIGHT - 100:
                    adjusted_pos = (pos[0], pos[1] - (WINDOW_HEIGHT - 100))
                    for button_rect, action_func in self.action_buttons:
                        if button_rect.collidepoint(adjusted_pos):
                            action_func()
                            return
            return
            
        # Handle upgrade screen clicks
        if self.state == "upgrade":
            if not right_click:  # Only handle left clicks
                for button_rect, action_func in self.action_buttons:
                    if button_rect.collidepoint(pos):
                        action_func()
                        return
            return
            
        # Handle wave confirmation screen clicks
        if self.state == "wave_confirmation":
            if not right_click:  # Only handle left clicks
                for button_rect, action_func in self.action_buttons:
                    if button_rect.collidepoint(pos):
                        action_func()
                        return
            return
            
        # Ensure we never exceed 3 actions
        if self.actions_left <= 0:
            self.next_turn()
            return
        
        # Check if click is on an action button
        if pos[1] > WINDOW_HEIGHT - 100:  # In action button area
            if not right_click:  # Only handle left clicks for buttons
                button_y = pos[1] - (WINDOW_HEIGHT - 100)
                for button_rect, action_func in self.action_buttons:
                    if button_rect.collidepoint(pos[0], button_y):
                        if isinstance(action_func, tuple):
                            # This is an action that needs a target
                            action_name, action_func = action_func
                            if self.selected_target and self.selected_target.is_alive():  # Valid target check
                                self.perform_action(action_func, self.selected_target)
                                # Only clear target if it died
                                if self.selected_target and not self.selected_target.is_alive():
                                    self.selected_target = None
                                self.update_available_actions()
                            else:  # If no target selected or target is dead, enter target selection mode
                                self.pending_action = (action_name, action_func)
                                self.valid_targets = self.get_valid_targets()
                                self.add_message(f"Select a target for {action_name}")
                        else:
                            self.perform_action(action_func)
                        self.update_available_actions()
                        return
        
        # Handle grid clicks
        grid_x = pos[0] // GRID_SIZE
        grid_y = (pos[1] - GRID_TOP) // GRID_SIZE  # Adjust for turn indicator offset
        
        if not (0 <= grid_x < GRID_COLS and 0 <= grid_y < GRID_ROWS):
            return
        
        clicked_pos = GridPosition(grid_x, grid_y)
        
        # Handle right-click targeting
        if right_click and self.current_member_idx < len(self.party):
            current_char = self.party[self.current_member_idx]
            
            # First check for enemies
            for enemy in self.current_enemies:
                if enemy.position == clicked_pos and enemy.is_alive():
                    distance = current_char.position.distance_to(enemy.position)
                    # Check if target is in range based on character type
                    valid_target = False
                    if isinstance(current_char, (Fighter, Rogue)):
                        valid_target = distance <= 1  # Melee range
                    elif isinstance(current_char, Wizard):
                        valid_target = distance <= current_char.MAGIC_MISSILE_RANGE
                    elif isinstance(current_char, Cleric):
                        valid_target = distance <= current_char.SPIRIT_LINK_RANGE
                    
                    if valid_target:
                        self.selected_character = current_char
                        self.selected_target = enemy
                        self.add_message(f"Selected {enemy.name} as target. Choose an action.")
                        self.update_available_actions()
                    else:
                        self.add_message(f"{enemy.name} is out of range!")
                    return
            
            # Then check for allies (for Cleric spells)
            if isinstance(current_char, Cleric):
                for ally in self.party:
                    if ally != current_char and ally.position == clicked_pos and ally.is_alive():
                        distance = current_char.position.distance_to(ally.position)
                        valid_target = distance <= current_char.SPIRIT_LINK_RANGE
                        
                        if valid_target:
                            self.selected_character = current_char
                            self.selected_target = ally
                            self.add_message(f"Selected {ally.name} as target. Choose an action.")
                            self.update_available_actions()
                        else:
                            self.add_message(f"{ally.name} is out of range!")
                        return
            
            # If we clicked empty space or invalid target, clear the target
            self.selected_target = None
            self.update_available_actions()
            return
        
        # Handle target selection if we have a pending action
        if self.pending_action:
            for target in self.valid_targets:
                if target.position == clicked_pos:
                    _, action_func = self.pending_action
                    self.perform_action(action_func, target)
                    self.pending_action = None
                    self.valid_targets = []
                    self.update_available_actions()
                    return
            
            # If we clicked somewhere else, cancel the pending action
            self.pending_action = None
            self.valid_targets = []
            self.add_message("Target selection cancelled")
            self.update_available_actions()
            return
        
        # Handle movement
        if self.selected_character and clicked_pos in self.highlighted_squares:
            # Check if space is occupied
            space_occupied = False
            for char in self.get_all_characters():
                if char != self.selected_character and char.position == clicked_pos:
                    space_occupied = True
                    break
            
            if not space_occupied:
                if self.selected_character.move_to(clicked_pos, self):
                    self.add_message(f"{self.selected_character.name} strides to new position")
                    self.action_delay = pygame.time.get_ticks() + 500  # 0.5 second delay for movement
                    self.actions_left -= 1
                    if self.actions_left <= 0:
                        self.action_delay += 500  # Add extra delay before next turn
                        self.next_turn()
            else:
                self.add_message("Cannot move to an occupied space!")
            
            self.selected_character = None
            self.highlighted_squares = []
            self.update_available_actions()
        else:
            # Try to select a character at the clicked position
            for char in self.get_all_characters():
                if char.position == clicked_pos:
                    if char in self.party and self.current_member_idx == self.party.index(char):
                        self.selected_character = char
                        # Get valid moves (excluding occupied spaces)
                        all_moves = char.get_valid_moves(self)
                        self.highlighted_squares = [
                            pos for pos in all_moves 
                            if not any(other.position == pos 
                                     for other in self.get_all_characters()
                                     if other != char)
                        ]
                        self.update_available_actions()
                    break
    
    def update_available_actions(self):
        """Update the list of available actions"""
        self.available_actions = []
        if self.state == "class_select":
            self.available_actions = [
                ("Fighter", GridPosition(2, 3), lambda: self.choose_class("Fighter")),
                ("Rogue", GridPosition(4, 3), lambda: self.choose_class("Rogue")),
                ("Wizard", GridPosition(6, 3), lambda: self.choose_class("Wizard")),
                ("Cleric", GridPosition(8, 3), lambda: self.choose_class("Cleric"))
            ]
        elif self.state == "upgrade":
            # Show upgrade options for current character
            char = self.party[self.upgrade_selection]
            self.add_message(f"\nChoose an upgrade for {char.name}:")
            self.available_actions = [
                (upgrade, GridPosition(0, 0), lambda u=upgrade: self.apply_upgrade(u))
                for upgrade in self.available_upgrades
            ]
        elif self.state == "wave_confirmation":
            self.available_actions = [
                ("Continue to Next Wave", GridPosition(0, 0), lambda: self.continue_to_next_wave()),
                ("Quit Game", GridPosition(0, 0), lambda: self.quit_game())
            ]
        elif self.state == "combat" and self.current_member_idx < len(self.party):
            current_char = self.party[self.current_member_idx]
            if current_char.is_alive():
                self.available_actions = current_char.get_actions(self)
    
    def choose_class(self, choice: str):
        """Handle class selection"""
        if choice == "Fighter":
            player = Fighter("Valeros")
            self.party = [player, Rogue("Merisiel"), Wizard("Ezren"), Cleric("Kyra")]
        elif choice == "Rogue":
            player = Rogue("Merisiel")
            self.party = [player, Fighter("Valeros"), Wizard("Ezren"), Cleric("Kyra")]
        elif choice == "Wizard":
            player = Wizard("Ezren")
            self.party = [player, Fighter("Valeros"), Rogue("Merisiel"), Cleric("Kyra")]
        elif choice == "Cleric":
            player = Cleric("Kyra")
            self.party = [player, Fighter("Valeros"), Rogue("Merisiel"), Wizard("Ezren")]
        
        # Set initial positions for party members higher up the grid
        for i, member in enumerate(self.party):
            member.position = GridPosition(i + 1, GRID_ROWS - 5)
        
        # Create enemies for all waves but position them OFF-GRID initially
        self.enemies = [
            # Wave 1
            Enemy("Goblin", hp=20, ac=15, attack_bonus=5),
            Enemy("Goblin", hp=20, ac=15, attack_bonus=5),
            Enemy("Goblin", hp=20, ac=15, attack_bonus=5),
            # Wave 2
            Enemy("Ogre", hp=40, ac=17, attack_bonus=7, damage_dice=(2, 6)),
            Enemy("Ogre", hp=40, ac=17, attack_bonus=7, damage_dice=(2, 6)),
            # Wave 3 (Boss)
            Enemy("Wyvern", hp=55, ac=19, attack_bonus=9, damage_dice=(2, 8))
        ]
        
        # Position all enemies OFF-GRID initially
        for enemy in self.enemies:
            enemy.position = GridPosition(-1, -1)  # Off-grid position
        
        self.wave_number = 0  # Explicitly set wave number to 0
        self.state = "combat"
        self.start_battle()

    def start_battle(self):
        """Start a new battle or the next wave"""
        if not any(m.is_alive() for m in self.party):
            self.end_battle()
            return
            
        # Always increment wave number at the start of a new battle
        self.wave_number += 1

        # Reset party member positions at the start of each wave
        for i, member in enumerate(self.party):
            if member.is_alive():
                member.position = GridPosition(i + 1, GRID_ROWS - 5)

        # Determine number of enemies for the current wave
        if self.wave_number == 1: # First wave (Goblins)
            num_enemies_this_wave = 3
            self.show_wave_announcement("Wave 1: Goblins")
            positions = [(GRID_COLS - 4, 1), (GRID_COLS - 2, 1), (GRID_COLS - 1, 2)]
        elif self.wave_number == 2: # Second wave (Ogres)
            num_enemies_this_wave = 2
            self.show_wave_announcement("Wave 2: Ogres' Fury")
            positions = [(GRID_COLS - 3, 1), (GRID_COLS - 1, 1)]
        elif self.wave_number == 3: # Third wave (Wyvern Boss)
            num_enemies_this_wave = 1
            self.show_wave_announcement("Wave 3: The Wyvern Lord!")
            positions = [(GRID_COLS // 2, 1)]
        else:
            self.end_battle(victory=True)
            return

        # Check if we have enough enemies for this wave
        if len(self.enemies) < num_enemies_this_wave:
            self.end_battle(victory=True)
            return

        # Set up the current wave's enemies
        self.current_enemies = self.enemies[:num_enemies_this_wave]
        self.enemies = self.enemies[num_enemies_this_wave:]
        
        # Position the enemies
        for i, enemy in enumerate(self.current_enemies):
            enemy.position = GridPosition(*positions[i])
        
        self.add_message(f"\n--- Wave {self.wave_number}: {len(self.current_enemies)} enemies appear! ---")
        self.current_member_idx = 0
        self.actions_left = 3
        self.state = "combat"
        self.update_available_actions()

    def next_turn(self):
        """Advance to the next turn"""
        # Clear any selections
        self.selected_character = None
        self.selected_target = None
        self.highlighted_squares = []
        
        self.current_member_idx += 1
        self.actions_left = 3
        
        if self.current_member_idx >= len(self.party):
            # Enemy's turn - start with first alive enemy
            alive_enemies = [enemy for enemy in self.current_enemies if enemy.is_alive()]
            if alive_enemies:
                self.current_enemy = alive_enemies[0]
                self.current_enemy_idx = 0
                self.handle_enemy_turn(self.current_enemy)
            else:
                self.current_member_idx = 0
            
            # Reset any per-turn effects
            for char in self.party:
                if isinstance(char, Wizard):
                    if char.shield_up:
                        char.shield_up = False
                        char.base_ac -= 2
                        self.add_message(f"{char.name}'s Shield spell fades")
            
            # Check if wave is complete after enemy turns
            self.check_wave_complete()
        else:
            # Check if current character is AI-controlled (not the player's chosen class)
            current_char = self.party[self.current_member_idx]
            if current_char != self.party[0]:  # If not the player's character
                self.handle_ai_turn(current_char)
                # Don't call next_turn() here - let the AI system handle turn progression
        
        # Update conditions for all characters at the end of each complete round
        if self.current_member_idx == 0:  # Start of a new round
            for char in self.party:
                if char.is_alive():
                    old_conditions = list(char.conditions.keys())
                    char.update_conditions()
                    new_conditions = list(char.conditions.keys())
                    
                    # Report expired conditions
                    for condition in old_conditions:
                        if condition not in new_conditions:
                            self.add_message(f"{char.name}'s {condition} condition expires.")
            
            for enemy in self.current_enemies:
                if enemy.is_alive():
                    old_conditions = list(enemy.conditions.keys())
                    enemy.update_conditions()
                    new_conditions = list(enemy.conditions.keys())
                    
                    # Report expired conditions
                    for condition in old_conditions:
                        if condition not in new_conditions:
                            self.add_message(f"{enemy.name}'s {condition} condition expires.")
        
        self.update_available_actions()
    
    def handle_enemy_turn(self, enemy):
        """Handle enemy AI turn with delayed actions"""
        if not enemy or not enemy.is_alive():
            self.next_enemy_turn()
            return
            
        self.add_message(f"\n{enemy.name}'s turn!")
        
        # Set up enemy turn state
        self.current_enemy = enemy
        self.enemy_actions_remaining = 3
        
        # Start the first enemy action
        self.perform_next_enemy_action()

    def perform_next_enemy_action(self):
        """Perform the next enemy action with appropriate delay"""
        if not self.current_enemy or not self.current_enemy.is_alive() or self.enemy_actions_remaining <= 0:
            # Enemy turn is complete, move to next enemy
            self.next_enemy_turn()
            return
        
        enemy = self.current_enemy
        
        # Find closest living party member
        targets = [(char, enemy.position.distance_to(char.position))
                  for char in self.party if char.is_alive()]
        if not targets:
            # No valid targets, end turn
            self.next_enemy_turn()
            return
            
        target, distance = min(targets, key=lambda x: x[1])
        
        action_performed = False
        
        if distance <= 1:
            # Attack if in range
            used, _ = enemy.attack(target, self)
            self.enemy_actions_remaining -= used
            action_performed = True
        else:
            # Move towards target
            moves = enemy.get_valid_moves(self)
            if moves:
                best_move = min(moves, 
                              key=lambda pos: pos.distance_to(target.position))
                if enemy.move_to(best_move, self):
                    self.enemy_actions_remaining -= 1
                    action_performed = True
            else:
                # No valid moves, end turn
                self.next_enemy_turn()
                return
        
        # If an action was performed, set a delay before the next action
        if action_performed:
            self.action_delay = pygame.time.get_ticks() + 1500  # 1.5 second delay between enemy actions
            # Schedule the next enemy action
            self._schedule_next_enemy_action = True
        else:
            # No valid action found, end turn
            self.next_enemy_turn()

    def next_enemy_turn(self):
        """Move to the next enemy or end enemy phase"""
        alive_enemies = [enemy for enemy in self.current_enemies if enemy.is_alive()]
        self.current_enemy_idx += 1
        
        if self.current_enemy_idx < len(alive_enemies):
            # Move to next enemy
            self.current_enemy = alive_enemies[self.current_enemy_idx]
            self.handle_enemy_turn(self.current_enemy)
        else:
            # All enemies have acted, end enemy phase
            self.current_member_idx = 0
            self.current_enemy = None
            self.current_enemy_idx = 0
            
            # Reset any per-turn effects
            for char in self.party:
                if isinstance(char, Wizard):
                    if char.shield_up:
                        char.shield_up = False
                        char.base_ac -= 2
                        self.add_message(f"{char.name}'s Shield spell fades")
            
            # Check if battle is over
            if not any(char.is_alive() for char in self.party):
                self.end_battle()
                return
            
            # Check if wave is complete after enemy turns
            self.check_wave_complete()
            self.update_available_actions()

    def end_battle(self, victory=False):
        """End the current battle or game"""
        if victory:
            self.add_message("\n🏆 Congratulations! Your party has defeated all foes!")
            self.state = "victory"
        else:
            self.add_message("\n💀 Game Over - Your party was defeated...")
            self.state = "game_over"
        
        self.available_actions = [
            ("Restart", GridPosition(4, 3), self.init_game),
            ("Quit", GridPosition(GRID_COLS - 5, 3), self.quit_game)
        ]
        self.update_available_actions() # To refresh buttons on screen
    
    def draw_grid(self):
        """Draw the combat grid"""
        self.grid_surface.fill(BACKGROUND_COLOR)
        
        # Draw grid lines
        for x in range(GRID_COLS + 1):
            pygame.draw.line(self.grid_surface, GRID_COLOR,
                           (x * GRID_SIZE, 0),
                           (x * GRID_SIZE, GRID_ROWS * GRID_SIZE))
        
        for y in range(GRID_ROWS + 1):
            pygame.draw.line(self.grid_surface, GRID_COLOR,
                           (0, y * GRID_SIZE),
                           (GRID_COLS * GRID_SIZE, y * GRID_SIZE))
        
        # Highlight valid moves
        for pos in self.highlighted_squares:
            pygame.draw.rect(self.grid_surface, GRID_HIGHLIGHT,
                           (pos.x * GRID_SIZE, pos.y * GRID_SIZE,
                            GRID_SIZE, GRID_SIZE))
        
        # Draw characters
        for char in self.party:
            char.draw(self.grid_surface, self)
            
        # Draw all current enemies
        for enemy in self.current_enemies:
            enemy.draw(self.grid_surface, self)
        
        # Draw range indicators and valid targets
        if self.selected_character:
            x, y = self.selected_character.position.get_pixel_pos()
            center = (x + GRID_SIZE//2, y + GRID_SIZE//2)
            
            # Draw character selection circle
            pygame.draw.circle(self.grid_surface, (255, 255, 255),
                             center, GRID_SIZE//2, 1)
            
            # Draw spell ranges for wizard
            if isinstance(self.selected_character, Wizard):
                # Arcane Blast range (red circle)
                arcane_radius = self.selected_character.ARCANE_BLAST_RANGE * GRID_SIZE
                pygame.draw.circle(self.grid_surface, (255, 50, 50),
                                 center, arcane_radius, 1)
                
                # Magic Missile range (blue circle)
                missile_radius = self.selected_character.MAGIC_MISSILE_RANGE * GRID_SIZE
                pygame.draw.circle(self.grid_surface, (50, 50, 255),
                                 center, missile_radius, 1)
                
                # Highlight enemies in range
                for enemy in self.current_enemies:
                    if enemy.is_alive():
                        distance = self.selected_character.position.distance_to(enemy.position)
                        ex, ey = enemy.position.get_pixel_pos()
                        if distance <= self.selected_character.ARCANE_BLAST_RANGE:
                            # Red highlight for Arcane Blast range
                            pygame.draw.rect(self.grid_surface, (255, 100, 100),
                                          (ex, ey, GRID_SIZE, GRID_SIZE), 2)
                        elif distance <= self.selected_character.MAGIC_MISSILE_RANGE:
                            # Blue highlight for Magic Missile range
                            pygame.draw.rect(self.grid_surface, (100, 100, 255),
                                          (ex, ey, GRID_SIZE, GRID_SIZE), 2)
            
            # Draw melee range for Fighter and Rogue
            elif isinstance(self.selected_character, (Fighter, Rogue)):
                radius = GRID_SIZE  # 1 square range
                pygame.draw.circle(self.grid_surface, (255, 255, 255),
                                 center, radius, 1)
                
                # Highlight enemies in melee range
                for enemy in self.current_enemies:
                    if enemy.is_alive():
                        distance = self.selected_character.position.distance_to(enemy.position)
                        if distance <= 1:
                            ex, ey = enemy.position.get_pixel_pos()
                            pygame.draw.rect(self.grid_surface, (255, 255, 255),
                                          (ex, ey, GRID_SIZE, GRID_SIZE), 2)
        
        # Highlight valid targets for pending action
        for target in self.valid_targets:
            x, y = target.position.get_rect().center
            pygame.draw.rect(self.grid_surface, (255, 255, 0),  # Yellow highlight
                           (x - GRID_SIZE//2, y - GRID_SIZE//2, GRID_SIZE, GRID_SIZE), 2)
    
    def draw_messages(self):
        """Draw the message log with scrolling"""
        # Draw a clear, visible message log box above the action buttons
        log_height = 220
        self.message_surface = pygame.Surface((WINDOW_WIDTH - 40, log_height))
        self.message_surface.fill((20, 20, 20))  # Dark background for contrast
        pygame.draw.rect(self.message_surface, (255, 200, 100), self.message_surface.get_rect(), 2)  # Golden border

        # Draw scroll indicators if needed
        if self.message_scroll > 0:
            text = FONT.render("▲ More", True, TEXT_COLOR)
            self.message_surface.blit(text, (5, 0))
        if self.message_scroll < len(self.messages) - 8:
            text = FONT.render("▼ More", True, TEXT_COLOR)
            self.message_surface.blit(text, (5, log_height - 25))

        # Draw visible messages
        y = 25
        visible_messages = self.messages[self.message_scroll:self.message_scroll + 8]
        for message in visible_messages:
            text = FONT.render(message, True, TEXT_COLOR)
            self.message_surface.blit(text, (5, y))
            y += 25
    
    def draw_turn_indicator(self):
        """Draw the turn indicator"""
        if self.state == "combat":
            indicator_surface = pygame.Surface((200, 40))
            indicator_surface.fill(BACKGROUND_COLOR)
            
            if self.current_member_idx < len(self.party):
                current = self.party[self.current_member_idx]
                color = current.color
                text = f"{current.name}'s Turn"
                # Draw action points for party members
                action_text = f"Actions: {self.actions_left}"
                action_surf = FONT.render(action_text, True, TEXT_COLOR)
                self.screen.blit(action_surf, (220, 10))
            else:
                # Enemy turn
                if self.current_enemy:
                    color = ENEMY_COLOR
                    text = f"{self.current_enemy.name}'s Turn"
                    # Draw action points for current enemy
                    action_text = f"Actions: {self.enemy_actions_remaining}"
                    action_surf = FONT.render(action_text, True, TEXT_COLOR)
                    self.screen.blit(action_surf, (220, 10))
                else:
                    color = ENEMY_COLOR
                    text = "Enemy Turn"
            
            # Draw colored border
            pygame.draw.rect(indicator_surface, color, indicator_surface.get_rect(), 2)
            
            # Draw text
            text_surf = FONT.render(text, True, TEXT_COLOR)
            text_rect = text_surf.get_rect(center=indicator_surface.get_rect().center)
            indicator_surface.blit(text_surf, text_rect)
            
            self.screen.blit(indicator_surface, (10, 10))
    
    def handle_scroll(self, event):
        """Handle scrolling of the combat log"""
        if event.button == 4:  # Mouse wheel up
            self.message_scroll = max(0, self.message_scroll - 1)
        elif event.button == 5:  # Mouse wheel down
            self.message_scroll = min(len(self.messages) - 8, self.message_scroll + 1)
    
    def draw(self):
        """Draw the game screen"""
        self.screen.fill(BACKGROUND_COLOR)

        if self.state == "intro":
            self.draw_intro_screen()
        elif self.state == "upgrade":
            self.draw_upgrade_screen()
        elif self.state == "wave_confirmation":
            self.draw_wave_confirmation_screen()
        elif self.state == "victory" or self.state == "game_over":
            self.draw_end_game_screen()
        else:  # Combat or Class Select
            # Draw combat grid
            self.draw_grid()
            self.screen.blit(self.grid_surface, (0, GRID_TOP))

            # Draw turn indicator
            self.draw_turn_indicator()

            # Draw message log (now always visible and clear)
            self.draw_messages()
            self.screen.blit(self.message_surface, (20, WINDOW_HEIGHT - 320))  # Place above action buttons

            # Draw action buttons
            self.draw_action_buttons()
            self.screen.blit(self.action_surface, (0, WINDOW_HEIGHT - 100))

            # Draw all active effects
            for effect in self.effects:
                effect.draw(self.screen)

        # Draw wave announcement overlay
        self.draw_wave_announcement()
        
        # Draw victory overlay if active
        if self.victory_overlay_active:
            self.draw_victory_overlay()

        # Draw help button (always visible except on intro/victory/game_over screens)
        if self.state not in ["intro", "victory", "game_over"]:
            self.draw_help_button()
            if self.state == "upgrade":
                self.draw_upgrade_help_button()

        # Draw help overlay if showing
        if self.showing_help:
            self.draw_help_overlay()
        elif self.showing_upgrade_help:
            self.draw_upgrade_help_overlay()

        pygame.display.flip()

    def draw_end_game_screen(self):
        """Draw the game over or victory screen"""
        # Fill background
        self.screen.fill(BACKGROUND_COLOR)

        # Draw title
        if self.state == "victory":
            title_text = "🏆 Congratulations! You are Victorious! 🏆"
            subtitle_text = "You have defeated all waves of enemies!"
        else:  # game_over
            title_text = "💀 Game Over 💀"
            subtitle_text = "Your party has fallen in battle..."

        # Draw main title
        title = LARGE_TITLE_FONT.render(title_text, True, TITLE_COLOR)
        title_rect = title.get_rect(center=(WINDOW_WIDTH // 2, WINDOW_HEIGHT // 3))
        self.screen.blit(title, title_rect)

        # Draw subtitle
        subtitle = TITLE_FONT.render(subtitle_text, True, TEXT_COLOR)
        subtitle_rect = subtitle.get_rect(center=(WINDOW_WIDTH // 2, WINDOW_HEIGHT // 3 + 60))
        self.screen.blit(subtitle, subtitle_rect)

        # Draw buttons
        button_width = 200
        button_height = 60
        margin = 40
        total_width = (2 * button_width) + margin
        start_x = (WINDOW_WIDTH - total_width) // 2
        button_y = WINDOW_HEIGHT // 2 + 50

        # Restart button
        restart_rect = pygame.Rect(start_x, button_y, button_width, button_height)
        pygame.draw.rect(self.screen, BUTTON_COLOR, restart_rect)
        pygame.draw.rect(self.screen, TITLE_COLOR, restart_rect, 2)
        restart_text = TITLE_FONT.render("Play Again", True, TEXT_COLOR)
        text_rect = restart_text.get_rect(center=restart_rect.center)
        self.screen.blit(restart_text, text_rect)

        # Quit button
        quit_rect = pygame.Rect(start_x + button_width + margin, button_y, button_width, button_height)
        pygame.draw.rect(self.screen, BUTTON_COLOR, quit_rect)
        pygame.draw.rect(self.screen, TITLE_COLOR, quit_rect, 2)
        quit_text = TITLE_FONT.render("Quit Game", True, TEXT_COLOR)
        text_rect = quit_text.get_rect(center=quit_rect.center)
        self.screen.blit(quit_text, text_rect)

        # Store buttons for click handling
        self.action_buttons = [
            (restart_rect, lambda: self.init_game()),
            (quit_rect, lambda: self.quit_game())
        ]

    def run(self):
        """Main game loop"""
        running = True
        while running:
            current_time = pygame.time.get_ticks()
            
            # Handle victory overlay timing
            if self.victory_overlay_active:
                if current_time - self.victory_overlay_start >= self.victory_overlay_duration:
                    self.victory_overlay_active = False
                    # Proceed to next phase after victory overlay
                    if self.wave_number == 3:  # Final wave completed
                        self.end_battle(victory=True)
                    else:  # Wave 1 or 2 completed
                        self.start_upgrades()
                # During victory overlay, skip all other input handling
                self.update_effects()
                self.draw()
                self.clock.tick(60)
                continue
            
            if self.action_delay > current_time:
                # Update and draw effects even during delay
                self.update_effects()
                self.draw()
                self.clock.tick(60)
                continue
            
            # Check if we need to perform the next AI action after delay
            if hasattr(self, '_schedule_next_ai_action') and self._schedule_next_ai_action:
                self._schedule_next_ai_action = False
                self.perform_next_ai_action()
                continue
            
            # Check if we need to perform the next enemy action after delay
            if hasattr(self, '_schedule_next_enemy_action') and self._schedule_next_enemy_action:
                self._schedule_next_enemy_action = False
                self.perform_next_enemy_action()
                continue
            
            # If turn should end after delay, do it now
            if hasattr(self, '_end_turn_after_delay') and self._end_turn_after_delay:
                self._end_turn_after_delay = False
                self.next_turn()
            
            try:
                for event in pygame.event.get():
                    if event.type == pygame.QUIT:
                        running = False
                        self.quit_game()
                    elif event.type == pygame.MOUSEBUTTONDOWN:
                        if event.button in (4, 5): 
                            mouse_pos = pygame.mouse.get_pos()
                            message_area = pygame.Rect(20, WINDOW_HEIGHT - 300, WINDOW_WIDTH - 40, 200)
                            if message_area.collidepoint(mouse_pos):
                                self.handle_scroll(event)
                        elif event.button == 1: 
                            self.handle_click(event.pos)
                        elif event.button == 3: 
                            self.handle_click(event.pos, right_click=True)
            except Exception as e:
                print(f"Error handling event: {e}")
                continue
            
            # Update effects
            self.update_effects()
            
            self.draw()
            self.clock.tick(60)

    def get_valid_targets(self) -> List['Character']:
        """Get valid targets for the current action"""
        if not self.pending_action or not isinstance(self.pending_action[1], tuple):
            return []
            
        action_name = self.pending_action[0]
        current_char = self.party[self.current_member_idx]
        
        if isinstance(current_char, Wizard):
            if "Arcane Blast" in action_name:
                return [enemy for enemy in self.current_enemies 
                       if enemy.is_alive() and 
                       current_char.position.distance_to(enemy.position) <= current_char.ARCANE_BLAST_RANGE]
            elif "Magic Missile" in action_name:
                return [enemy for enemy in self.current_enemies 
                       if enemy.is_alive() and 
                       current_char.position.distance_to(enemy.position) <= current_char.MAGIC_MISSILE_RANGE]
        elif isinstance(current_char, Cleric):
            if "Strike" in action_name:
                return [enemy for enemy in self.current_enemies
                       if enemy.is_alive() and
                       current_char.position.distance_to(enemy.position) <= 1]
            elif "Spirit Link" in action_name:
                return [ally for ally in self.party 
                       if ally != current_char and ally.is_alive() and 
                       current_char.position.distance_to(ally.position) <= current_char.SPIRIT_LINK_RANGE]
            elif "Sanctuary" in action_name:
                return [ally for ally in self.party 
                       if ally != current_char and ally.is_alive() and 
                       current_char.position.distance_to(ally.position) <= current_char.SANCTUARY_RANGE]
            elif "Lesser Heal" in action_name:
                if "1" in action_name:  # Touch range
                    return [ally for ally in self.party 
                           if ally != current_char and ally.is_alive() and 
                           current_char.position.distance_to(ally.position) <= current_char.LESSER_HEAL_RANGE]
                else:  # 30-foot range
                    return [ally for ally in self.party 
                           if ally != current_char and ally.is_alive() and 
                           current_char.position.distance_to(ally.position) <= current_char.LESSER_HEAL_UP_RANGE]
        elif isinstance(current_char, (Fighter, Rogue)): # Basic melee targeting for now
             return [enemy for enemy in self.current_enemies
                   if enemy.is_alive() and
                   current_char.position.distance_to(enemy.position) <= 1]
        
        return []

    def perform_action(self, action_func, target=None):
        """Perform an action with delay"""
        if target:
            result = action_func(target)
        else:
            result = action_func()
            
        if isinstance(result, tuple):
            actions_used, success = result
            # Only apply delay and action cost if an action was actually attempted (actions_used > 0)
            if actions_used > 0: 
                self.action_delay = pygame.time.get_ticks() + 1000
                self.actions_left = max(0, self.actions_left - actions_used)
                # Schedule next_turn to happen after the delay if out of actions
                if self.actions_left <= 0:
                    # Instead of calling next_turn() immediately, schedule it after the delay
                    self._end_turn_after_delay = True
                else:
                    self._end_turn_after_delay = False
                # Check for wave completion only if the action was successful or had an effect
                # For attacks, success means hit. For other actions, it means they completed.
                if success: 
                    self.check_wave_complete()
            elif success: # Action used 0 points but was successful (e.g. selecting Stride)
                 pass # Do nothing specific here, Stride is handled on move click
        
        # Only update available actions if actions_left > 0 or turn is not scheduled to end
        if self.actions_left > 0 or not (hasattr(self, '_end_turn_after_delay') and self._end_turn_after_delay):
            self.update_available_actions() # Always update actions after an attempt
        return result

    def start_game(self):
        """Transition from intro to class selection"""
        self.state = "class_select"
        self.messages = ["Choose your class:"]
        self.update_available_actions()

    def draw_intro_screen(self):
        """Draw the introduction screen with improved spacing and centering"""
        self.screen.fill(BACKGROUND_COLOR)
        
        title = LARGE_TITLE_FONT.render("PF2E Grid Combat Simulator", True, TITLE_COLOR)
        title_rect = title.get_rect(center=(WINDOW_WIDTH//2, 60))
        self.screen.blit(title, title_rect)
        
        subtitle = TITLE_FONT.render("By: Runtime Terrors", True, TEXT_COLOR)
        subtitle_rect = subtitle.get_rect(center=(WINDOW_WIDTH//2, 100))
        self.screen.blit(subtitle, subtitle_rect)
        
        # Intro content as (text, type) tuples for better spacing
        intro_content = [
            ("Welcome Pathfinders!", "header"),
            ("", "spacer"),
            ("You lead a party of three adventurers against waves of increasingly dangerous foes. Work together, use tactical positioning, and manage your actions wisely to survive!", "paragraph"),
            ("", "section_gap"),
            ("Controls:", "section_header"),
            ("Left-click: Select characters, actions, and movement squares", "bullet"),
            ("Right-click: Target enemies for attacks/spells", "bullet"),
            ("Mouse wheel: Scroll combat log", "bullet"),
            ("", "section_gap"),
            ("Combat Rules:", "section_header"),
            ("Each character has 3 actions per turn.", "bullet"),
            ("Movement (Stride) costs 1 action.", "bullet"),
            ("Attacks & Spells usually cost 1 action (some 2 or more).", "bullet"),
            ("Flanking enemies (ally on opposite side) makes them Off-Guard (-2 AC).", "bullet"),
            ("", "section_gap"),
            ("Party Members:", "section_header"),
            ("Fighter: Tough warrior, excels at melee.", "bullet"),
            ("Rogue: Agile striker, benefits from Off-Guard targets.", "bullet"),
            ("Wizard: Ranged spellcaster with various arcane powers.", "bullet"),
            ("Cleric: Divine spellcaster specializing in healing and support.", "bullet")
        ]

        # Centered text block
        block_width = min(700, WINDOW_WIDTH - 80)
        x_left = (WINDOW_WIDTH - block_width) // 2
        y = 160
        for text, typ in intro_content:
            if typ == "header":
                surf = TITLE_FONT.render(text, True, TITLE_COLOR)
                self.screen.blit(surf, (x_left, y))
                y += 38
            elif typ == "paragraph":
                # Wrap paragraph text
                words = text.split()
                line = ""
                for word in words:
                    test_line = line + word + " "
                    test_surf = FONT.render(test_line, True, TEXT_COLOR)
                    if test_surf.get_width() > block_width:
                        surf = FONT.render(line, True, TEXT_COLOR)
                        self.screen.blit(surf, (x_left, y))
                        y += 26
                        line = word + " "
                    else:
                        line = test_line
                if line:
                    surf = FONT.render(line, True, TEXT_COLOR)
                    self.screen.blit(surf, (x_left, y))
                    y += 32
            elif typ == "section_header":
                surf = TITLE_FONT.render(text, True, TITLE_COLOR)
                self.screen.blit(surf, (x_left, y))
                y += 34
            elif typ == "bullet":
                surf = FONT.render("• " + text, True, TEXT_COLOR)
                self.screen.blit(surf, (x_left + 24, y))
                y += 26
            elif typ == "section_gap":
                y += 24
            elif typ == "spacer":
                y += 12
        self.draw_action_buttons() # This will draw the single "Start Game" button
        self.screen.blit(self.action_surface, (0, WINDOW_HEIGHT - 100))

    def show_wave_announcement(self, text):
        """Show wave announcement overlay"""
        self.wave_announcement = text
        self.wave_announcement_end = pygame.time.get_ticks() + 1500  # 1.5 seconds

    def draw_wave_announcement(self):
        """Draw the wave announcement overlay if active"""
        if self.wave_announcement and pygame.time.get_ticks() < self.wave_announcement_end:
            # Clear the overlay surface
            self.overlay_surface.fill((0, 0, 0, 0))
            
            # Add semi-transparent black background
            overlay_bg = pygame.Surface((WINDOW_WIDTH, WINDOW_HEIGHT))
            overlay_bg.fill((0, 0, 0))
            overlay_bg.set_alpha(180)
            self.screen.blit(overlay_bg, (0, 0))
            
            # Draw the announcement text
            text = LARGE_TITLE_FONT.render(self.wave_announcement, True, TITLE_COLOR)
            text_rect = text.get_rect(center=(WINDOW_WIDTH//2, WINDOW_HEIGHT//2))
            self.screen.blit(text, text_rect)
        elif self.wave_announcement and pygame.time.get_ticks() >= self.wave_announcement_end:
            self.wave_announcement = None

    def draw_victory_overlay(self):
        """Draw the victory overlay when a wave is completed"""
        # Add semi-transparent black background
        overlay_bg = pygame.Surface((WINDOW_WIDTH, WINDOW_HEIGHT))
        overlay_bg.fill((0, 0, 0))
        overlay_bg.set_alpha(180)
        self.screen.blit(overlay_bg, (0, 0))
        
        # Draw the victory text with golden color
        victory_text = "VICTORY!"
        text = LARGE_TITLE_FONT.render(victory_text, True, (255, 215, 0))  # Gold color
        text_rect = text.get_rect(center=(WINDOW_WIDTH//2, WINDOW_HEIGHT//2))
        self.screen.blit(text, text_rect)
        
        # Add a subtle glow effect by drawing the text multiple times with slight offsets
        for offset in [(-2, -2), (-2, 2), (2, -2), (2, 2)]:
            glow_text = LARGE_TITLE_FONT.render(victory_text, True, (255, 255, 150))  # Lighter gold
            glow_rect = text_rect.copy()
            glow_rect.x += offset[0]
            glow_rect.y += offset[1]
            self.screen.blit(glow_text, glow_rect)

    def start_upgrades(self):
        """Start the upgrade selection process"""
        # Heal all party members to full
        for member in self.party:
            healed = member.heal_full()
            if healed > 0:
                self.add_message(f"{member.name} recovers {healed} HP!")
        
        self.state = "upgrade"
        self.upgrade_selection = 0  # Start with first party member
        
        # Show upgrade instructions the first time
        if self.first_time_upgrades:
            self.showing_upgrade_help = True
            self.first_time_upgrades = False
        
        self.update_available_actions()

    def apply_upgrade(self, upgrade: str):
        """Apply selected upgrade to current character"""
        if self.upgrade_selection is not None and self.upgrade_selection < len(self.party):
            char = self.party[self.upgrade_selection]
            message = char.apply_upgrade(upgrade)
            self.add_message(message)
            
            # Move to next character or to confirmation
            self.upgrade_selection += 1
            if self.upgrade_selection >= len(self.party):
                self.show_wave_confirmation()
            self.update_available_actions()

    def check_wave_complete(self):
        """Check if current wave is complete and start upgrades or end game if so"""
        if self.state != "combat": return False # Only check during combat

        alive_enemies = [e for e in self.current_enemies if e.is_alive()]
        
        if not alive_enemies:
            # Immediately stop all actions and show victory overlay
            self.actions_left = 0
            self.action_delay = 0
            self._end_turn_after_delay = False
            self._schedule_next_ai_action = False
            self._schedule_next_enemy_action = False
            
            # Clear any pending actions or selections
            self.pending_action = None
            self.selected_target = None
            self.valid_targets = []
            
            # Show victory overlay
            self.victory_overlay_active = True
            self.victory_overlay_start = pygame.time.get_ticks()
            
            if self.wave_number == 3: # Just completed the final wave (Wyvern)
                # For final victory, we'll handle this in the victory overlay logic
                pass
            elif self.wave_number < 3: # Completed wave 1 or 2
                self.add_message("\nWave complete! Time to rest and upgrade!")
            else: # Should not be reached if logic is correct
                pass
            return True
        return False

    def draw_upgrade_screen(self):
        """Draw the upgrade selection screen"""
        if self.upgrade_selection is None or self.upgrade_selection >= len(self.party):
            return
            
        char = self.party[self.upgrade_selection]
        
        # Draw character name and stats
        title = LARGE_TITLE_FONT.render(f"Choose {char.name}'s Upgrade", True, TITLE_COLOR)
        title_rect = title.get_rect(center=(WINDOW_WIDTH//2, 80))
        self.screen.blit(title, title_rect)
        
        # Draw current stats
        stats_text = [
            f"Current Stats:",
            f"HP: {char.hp}/{char.max_hp}",
            f"Attack Bonus: +{char.attack_bonus}",
            f"Bonus Damage: +{char.bonus_damage}",
            f"Movement: {char.speed//5} squares"
        ]
        
        y = 150
        for text in stats_text:
            surf = FONT.render(text, True, TEXT_COLOR)
            self.screen.blit(surf, (WINDOW_WIDTH//4, y))
            y += 30
        
        # Draw upgrade buttons
        button_width = 200
        button_height = 50
        start_y = 300
        
        self.action_buttons = []
        for i, upgrade in enumerate(self.available_upgrades):
            button_rect = pygame.Rect((WINDOW_WIDTH - button_width)//2,
                                    start_y + i * (button_height + 20),
                                    button_width, button_height)
            pygame.draw.rect(self.screen, BUTTON_COLOR, button_rect)
            pygame.draw.rect(self.screen, TITLE_COLOR, button_rect, 2)
            
            text = FONT.render(upgrade, True, TEXT_COLOR)
            text_rect = text.get_rect(center=button_rect.center)
            self.screen.blit(text, text_rect)
            
            self.action_buttons.append((button_rect, lambda u=upgrade: self.apply_upgrade(u)))

    def show_wave_confirmation(self):
        """Show confirmation screen after upgrades"""
        self.state = "wave_confirmation"
        
        # Determine next wave based on the wave *just completed* (which is current self.wave_number)
        if self.wave_number == 1: # After Goblins (Wave 1)
            next_wave_type = "Ogres (Wave 2)"
        elif self.wave_number == 2: # After Ogres (Wave 2)
            next_wave_type = "The Wyvern Lord (Wave 3 Boss)"
        else: 
            next_wave_type = "Error determining next wave"

        self.wave_summary = {
            "completed": f"Wave {self.wave_number} Complete!",
            "next": f"Next Up: {next_wave_type}",
            "upgrades": [
                f"{char.name}: HP {char.max_hp}, ATK +{char.attack_bonus}, DMG +{char.bonus_damage}, SPD {char.speed//5}"
                for char in self.party
            ]
        }
        self.update_available_actions()

    def continue_to_next_wave(self):
        """Continue to the next wave"""
        self.state = "combat"
        self.start_battle()

    def quit_game(self):
        """Quit the game"""
        pygame.quit()
        sys.exit()

    def draw_wave_confirmation_screen(self):
        """Draw the wave confirmation screen"""
        if not self.wave_summary:
            return

        # Draw wave completion title
        title = LARGE_TITLE_FONT.render(self.wave_summary["completed"], True, TITLE_COLOR)
        title_rect = title.get_rect(center=(WINDOW_WIDTH//2, 80))
        self.screen.blit(title, title_rect)

        # Draw next wave info
        next_wave = TITLE_FONT.render(self.wave_summary["next"], True, TITLE_COLOR)
        next_rect = next_wave.get_rect(center=(WINDOW_WIDTH//2, 140))
        self.screen.blit(next_wave, next_rect)

        # Draw party summary
        y = 200
        summary_title = TITLE_FONT.render("Party Status:", True, TITLE_COLOR)
        self.screen.blit(summary_title, (WINDOW_WIDTH//4, y))
        y += 40

        for status in self.wave_summary["upgrades"]:
            text = FONT.render(status, True, TEXT_COLOR)
            self.screen.blit(text, (WINDOW_WIDTH//4, y))
            y += 30

        # Draw continue and quit buttons
        button_width = 300  # Increased from 250 to 300
        button_height = 60  # Increased from 50 to 60
        margin = 40
        start_y = WINDOW_HEIGHT - 150

        # Continue button
        continue_rect = pygame.Rect((WINDOW_WIDTH//2 - button_width - margin//2),
                                  start_y, button_width, button_height)
        pygame.draw.rect(self.screen, BUTTON_COLOR, continue_rect)
        pygame.draw.rect(self.screen, TITLE_COLOR, continue_rect, 2)
        
        # Use regular FONT instead of TITLE_FONT for button text
        continue_text = FONT.render("Continue to Next Wave", True, TEXT_COLOR)
        text_rect = continue_text.get_rect(center=continue_rect.center)
        self.screen.blit(continue_text, text_rect)

        # Quit button
        quit_rect = pygame.Rect((WINDOW_WIDTH//2 + margin//2),
                               start_y, button_width, button_height)
        pygame.draw.rect(self.screen, BUTTON_COLOR, quit_rect)
        pygame.draw.rect(self.screen, TITLE_COLOR, quit_rect, 2)
        
        # Use regular FONT for consistency
        quit_text = FONT.render("Quit Game", True, TEXT_COLOR)
        text_rect = quit_text.get_rect(center=quit_rect.center)
        self.screen.blit(quit_text, text_rect)

        # Store buttons for click handling
        self.action_buttons = [
            (continue_rect, lambda: self.continue_to_next_wave()),
            (quit_rect, lambda: self.quit_game())
        ]

    def draw_help_button(self):
        """Draw the help button in the top right corner"""
        button_width = 120
        button_height = 40
        self.help_button_rect = pygame.Rect(WINDOW_WIDTH - button_width - 10, 10, button_width, button_height)
        
        # Draw button
        pygame.draw.rect(self.screen, BUTTON_COLOR, self.help_button_rect)
        pygame.draw.rect(self.screen, TITLE_COLOR, self.help_button_rect, 2)
        
        # Draw text
        text = FONT.render("How to Play", True, TEXT_COLOR)
        text_rect = text.get_rect(center=self.help_button_rect.center)
        self.screen.blit(text, text_rect)

    def draw_upgrade_help_button(self):
        """Draw the upgrade help button next to the How to Play button"""
        button_width = 140
        button_height = 40
        # Position it to the left of the How to Play button
        self.upgrade_help_button_rect = pygame.Rect(WINDOW_WIDTH - button_width - 140, 10, button_width, button_height)
        
        # Draw button
        pygame.draw.rect(self.screen, BUTTON_COLOR, self.upgrade_help_button_rect)
        pygame.draw.rect(self.screen, TITLE_COLOR, self.upgrade_help_button_rect, 2)
        
        # Draw text
        text = FONT.render("Upgrade Help", True, TEXT_COLOR)
        text_rect = text.get_rect(center=self.upgrade_help_button_rect.center)
        self.screen.blit(text, text_rect)

    def draw_help_overlay(self):
        """Draw the help overlay with game instructions (improved layout, more space)"""
        # Semi-transparent background
        overlay = pygame.Surface((WINDOW_WIDTH, WINDOW_HEIGHT))
        overlay.fill((0, 0, 0))
        overlay.set_alpha(180)
        self.screen.blit(overlay, (0, 0))

        # Help content (sections, headers, and bullets)
        help_sections = [
            ("Controls:", [
                "Left-click: Select characters, actions, and movement squares",
                "Right-click: Target enemies for attacks/spells",
                "Mouse wheel: Scroll combat log"
            ]),
            ("Combat Rules:", [
                "Each character has 3 actions per turn.",
                "Movement (Stride) costs 1 action",
                "Attacks & Spells usually cost 1 action (some 2 or more)",
                "Flanking enemies (ally on opposite side) makes them Off-Guard (-2 AC)."
            ]),
            ("Party Members:", [
                "Fighter: Tough warrior, excels at melee.",
                "Rogue: Agile striker, benefits from Off-Guard targets.",
                "Wizard: Ranged spellcaster with various arcane powers."
            ])
        ]

        # Box dimensions (increased height for more space)
        box_width = min(800, WINDOW_WIDTH - 80)
        box_height = 650  # Increased from 520
        box_x = (WINDOW_WIDTH - box_width) // 2
        box_y = (WINDOW_HEIGHT - box_height) // 2
        box_rect = pygame.Rect(box_x, box_y, box_width, box_height)

        # Draw rounded rectangle for help box
        pygame.draw.rect(self.screen, (30, 30, 30), box_rect, border_radius=18)
        pygame.draw.rect(self.screen, TITLE_COLOR, box_rect, 3, border_radius=18)

        # Title
        title = LARGE_TITLE_FONT.render("How to Play", True, TITLE_COLOR)
        title_rect = title.get_rect(center=(WINDOW_WIDTH//2, box_y + 45))
        self.screen.blit(title, title_rect)

        # Draw sections
        y = box_y + 100
        section_gap = 38
        bullet_gap = 28
        left_margin = box_x + 36
        for header, bullets in help_sections:
            # Header
            header_surf = TITLE_FONT.render(header, True, TITLE_COLOR)
            self.screen.blit(header_surf, (left_margin, y))
            y += section_gap
            # Bullets
            for bullet in bullets:
                bullet_surf = FONT.render("• " + bullet, True, TEXT_COLOR)
                self.screen.blit(bullet_surf, (left_margin + 18, y))
                y += bullet_gap
            y += 10  # Extra space after each section

        # Closing instruction at the bottom of the box
        close_text = FONT.render("Click anywhere to close", True, (200, 200, 200))
        close_rect = close_text.get_rect(center=(WINDOW_WIDTH//2, box_y + box_height - 36))
        self.screen.blit(close_text, close_rect)

    def toggle_help(self):
        """Toggle the help overlay"""
        self.showing_help = not self.showing_help

    def handle_ai_turn(self, char: Character):
        """Handle AI-controlled party member's turn"""
        if not char.is_alive():
            return
        
        self.add_message(f"\n{char.name}'s turn!")
        
        # Set up AI turn state
        self.ai_current_char = char
        self.ai_actions_remaining = 3
        self.ai_action_queue = []
        
        # Start the first AI action
        self.perform_next_ai_action()

    def perform_next_ai_action(self):
        """Perform the next AI action with appropriate delay"""
        if not self.ai_current_char or not self.ai_current_char.is_alive() or self.ai_actions_remaining <= 0:
            # AI turn is complete, move to next turn
            self.ai_current_char = None
            self.ai_actions_remaining = 0
            self.next_turn()
            return
        
        char = self.ai_current_char
        
        def get_unoccupied_moves(character, target_pos):
            all_moves = character.get_valid_moves(self)
            unoccupied = []
            for pos in all_moves:
                occupied = False
                for other in self.get_all_characters():
                    if other != character and other.position == pos and other.is_alive():
                        occupied = True
                        break
                if not occupied:
                    unoccupied.append(pos)
            if unoccupied:
                return sorted(unoccupied, key=lambda p: p.distance_to(target_pos))
            return []
        
        def check_for_overlap():
            chars = [c for c in self.get_all_characters() if c.is_alive()]
            for i in range(len(chars)):
                for j in range(i+1, len(chars)):
                    if chars[i].position == chars[j].position:
                        pass  # Overlap detected but no debug message
        
        action_performed = False
        
        if isinstance(char, Fighter):
            targets = [(enemy, char.position.distance_to(enemy.position))
                      for enemy in self.current_enemies if enemy.is_alive()]
            if targets:
                target, distance = min(targets, key=lambda x: x[1])
                if distance <= 1:
                    if self.ai_actions_remaining >= 2:
                        used, _ = char.power_attack(target, self)
                        self.ai_actions_remaining -= used
                        action_performed = True
                    else:
                        used, _ = char.attack(target, self, dice=(1, 10))
                        self.ai_actions_remaining -= used
                        action_performed = True
                else:
                    moves = get_unoccupied_moves(char, target.position)
                    if moves:
                        best_move = moves[0]
                        if char.move_to(best_move, self):
                            check_for_overlap()
                            self.ai_actions_remaining -= 1
                            action_performed = True
        
        elif isinstance(char, Rogue):
            targets = [(enemy, char.position.distance_to(enemy.position))
                      for enemy in self.current_enemies if enemy.is_alive()]
            if targets:
                target, distance = min(targets, key=lambda x: x[1])
                if distance <= 1:
                    if char.is_flanking(target, self):
                        used, _ = char.strike(target, self)
                        self.ai_actions_remaining -= used
                        action_performed = True
                    elif self.ai_actions_remaining >= 2:
                        used, _ = char.twin_feint(target, self)
                        self.ai_actions_remaining -= used
                        action_performed = True
                    else:
                        used, _ = char.strike(target, self)
                        self.ai_actions_remaining -= used
                        action_performed = True
                else:
                    moves = get_unoccupied_moves(char, target.position)
                    if moves:
                        best_move = None
                        for move in moves:
                            original_pos = char.position
                            char.position = move
                            if char.is_flanking(target, self):
                                best_move = move
                                char.position = original_pos
                                break
                            char.position = original_pos
                        if not best_move:
                            best_move = moves[0]
                        if char.move_to(best_move, self):
                            check_for_overlap()
                            self.ai_actions_remaining -= 1
                            action_performed = True
        
        elif isinstance(char, Cleric):
            allies_needing_heal = [(ally, ally.max_hp - ally.hp) 
                                 for ally in self.party 
                                 if ally != char and ally.is_alive() and ally.hp < ally.max_hp]
            if allies_needing_heal:
                allies_needing_heal.sort(key=lambda x: x[1], reverse=True)
                target_ally, missing_hp = allies_needing_heal[0]
                distance = char.position.distance_to(target_ally.position)
                if distance <= char.LESSER_HEAL_RANGE:
                    used, _ = char.lesser_heal(target_ally, self, 1)
                    self.ai_actions_remaining -= used
                    action_performed = True
                elif distance <= char.LESSER_HEAL_UP_RANGE:
                    allies_in_range = sum(1 for ally, _ in allies_needing_heal 
                                       if char.position.distance_to(ally.position) <= char.LESSER_HEAL_UP_RANGE)
                    if allies_in_range >= 2 and self.ai_actions_remaining >= 3:
                        used, _ = char.lesser_heal(target_ally, self, 3)
                        self.ai_actions_remaining -= used
                        action_performed = True
                    elif self.ai_actions_remaining >= 2:
                        used, _ = char.lesser_heal(target_ally, self, 2)
                        self.ai_actions_remaining -= used
                        action_performed = True
                    else:
                        moves = get_unoccupied_moves(char, target_ally.position)
                        if moves:
                            best_move = moves[0]
                            if char.move_to(best_move, self):
                                check_for_overlap()
                                self.ai_actions_remaining -= 1
                                action_performed = True
                else:
                    moves = get_unoccupied_moves(char, target_ally.position)
                    if moves:
                        best_move = moves[0]
                        if char.move_to(best_move, self):
                            check_for_overlap()
                            self.ai_actions_remaining -= 1
                            action_performed = True
            else:
                targets = [(enemy, char.position.distance_to(enemy.position))
                          for enemy in self.current_enemies if enemy.is_alive()]
                if targets:
                    target, distance = min(targets, key=lambda x: x[1])
                    if distance <= 1:
                        used, _ = char.attack(target, self, dice=(1, 6))
                        self.ai_actions_remaining -= used
                        action_performed = True
                    else:
                        moves = get_unoccupied_moves(char, target.position)
                        if moves:
                            best_move = moves[0]
                            if char.move_to(best_move, self):
                                check_for_overlap()
                                self.ai_actions_remaining -= 1
                                action_performed = True
        
        elif isinstance(char, Wizard):
            targets = [(enemy, char.position.distance_to(enemy.position))
                      for enemy in self.current_enemies if enemy.is_alive()]
            if targets:
                target, distance = min(targets, key=lambda x: x[1])
                if distance <= char.MAGIC_MISSILE_RANGE:
                    used, _ = char.magic_missile(target, self, self.ai_actions_remaining)
                    self.ai_actions_remaining -= used
                    action_performed = True
                else:
                    moves = get_unoccupied_moves(char, target.position)
                    if moves:
                        best_move = moves[0]
                        if char.move_to(best_move, self):
                            check_for_overlap()
                            self.ai_actions_remaining -= 1
                            action_performed = True
        
        # If an action was performed, set a delay before the next action
        if action_performed:
            self.action_delay = pygame.time.get_ticks() + 1500  # 1.5 second delay between AI actions
            # Schedule the next AI action
            self._schedule_next_ai_action = True
        else:
            # No valid action found, end turn
            self.ai_current_char = None
            self.ai_actions_remaining = 0
            self.next_turn()

    def draw_upgrade_help_overlay(self):
        """Draw the upgrade help overlay with upgrade instructions"""
        # Semi-transparent background
        overlay = pygame.Surface((WINDOW_WIDTH, WINDOW_HEIGHT))
        overlay.fill((0, 0, 0))
        overlay.set_alpha(180)
        self.screen.blit(overlay, (0, 0))

        # Help content for upgrades
        upgrade_sections = [
            ("Upgrade System:", [
                "After each wave, your party gets stronger!",
                "Each character can choose one upgrade:",
                "",
                "• Accuracy: +1 to attack bonus (better chance to hit)",
                "• Damage: +2 to damage dealt with all attacks",
                "• Speed: +5 feet movement (1 extra square)",
                "• Vitality: +8 maximum HP and heal to full",
                "",
                "Choose wisely based on your strategy!",
                "Melee fighters benefit from Damage and Vitality.",
                "Spellcasters might prefer Accuracy for reliable hits.",
                "Speed helps with positioning and tactical movement."
            ])
        ]

        # Box dimensions
        box_width = min(700, WINDOW_WIDTH - 80)
        box_height = min(500, WINDOW_HEIGHT - 80)
        box_x = (WINDOW_WIDTH - box_width) // 2
        box_y = (WINDOW_HEIGHT - box_height) // 2

        # Draw help box
        help_box = pygame.Rect(box_x, box_y, box_width, box_height)
        pygame.draw.rect(self.screen, (40, 40, 40), help_box)
        pygame.draw.rect(self.screen, TITLE_COLOR, help_box, 3)

        # Title
        title = LARGE_TITLE_FONT.render("Upgrade Instructions", True, TITLE_COLOR)
        title_rect = title.get_rect(center=(WINDOW_WIDTH//2, box_y + 40))
        self.screen.blit(title, title_rect)

        # Content
        y = box_y + 80
        for section_title, items in upgrade_sections:
            # Section header
            header = TITLE_FONT.render(section_title, True, TITLE_COLOR)
            self.screen.blit(header, (box_x + 20, y))
            y += 35

            # Section items
            for item in items:
                if item == "":
                    y += 15
                    continue
                    
                color = TEXT_COLOR
                if item.startswith("•"):
                    color = (200, 200, 255)
                    
                text = FONT.render(item, True, color)
                self.screen.blit(text, (box_x + 30, y))
                y += 25

        # Close instruction
        close_text = FONT.render("Click anywhere to close", True, (150, 150, 150))
        close_rect = close_text.get_rect(center=(WINDOW_WIDTH//2, box_y + box_height - 30))
        self.screen.blit(close_text, close_rect)

if __name__ == "__main__":
    game = Game()
    game.run() <|MERGE_RESOLUTION|>--- conflicted
+++ resolved
@@ -142,32 +142,12 @@
         self.dy = self.end_pos[1] - self.start_pos[1]
         
     def update(self) -> bool:
-<<<<<<< HEAD
-                """
-        Advances the animation by one frame.
-
-        Returns:
-            bool: True if the effect is still active; False if it's done.
-        """
-=======
         """Update effect animation. Returns True if effect is still active."""
->>>>>>> d26b0a2d
         self.current_frame += 1
         return self.current_frame < self.duration
         
     def draw(self, surface: pygame.Surface):
-<<<<<<< HEAD
-                """
-        Draws the current frame of the effect to the given surface.
-
-        Args:
-            surface (pygame.Surface): The surface to draw the effect on.
-        """
-        # Do not draw if the effect is still in its delay phase
-
-=======
         # Don't draw during delay period
->>>>>>> d26b0a2d
         if self.current_frame < 0:
             return
             
@@ -200,19 +180,8 @@
             self._draw_damage_and_hit(surface, progress)
             
     def _draw_damage_and_hit(self, surface: pygame.Surface, progress: float):
-<<<<<<< HEAD
-            """
-    Draws damage numbers and hit/miss/critical text overlay at the target location.
-
-    Args:
-        surface (pygame.Surface): The surface to draw the effect on.
-        progress (float): A float between 0 and 1 indicating how far along the effect is.
-    """
-    # Calculate central position slightly above the target cell
-=======
         """Draw damage numbers and hit/miss overlay"""
         # Calculate position for damage numbers (slightly above target)
->>>>>>> d26b0a2d
         x = self.end_pos[0] + GRID_SIZE//2
         y = self.end_pos[1] + GRID_SIZE//2 - 30  # Start above target
         
@@ -260,17 +229,7 @@
             surface.blit(text_surf, text_rect)
         
     def _draw_magic_missile(self, surface, progress):
-<<<<<<< HEAD
-            """
-    Draw multiple magic missile particles, animation that travels from start to end in glowing streaks.
-
-    Args:
-        surface (pygame.Surface): The surface to draw on.
-        progress (float): A float from 0 to 1 indicating animation progress.
-    """
-=======
         # Draw multiple magic missile particles
->>>>>>> d26b0a2d
         current_x = self.start_pos[0] + self.dx * progress
         current_y = self.start_pos[1] + self.dy * progress
         
@@ -295,17 +254,7 @@
             surface.blit(particle_surface, (trail_x - size + GRID_SIZE//2, trail_y - size + GRID_SIZE//2))
             
     def _draw_strike(self, surface, progress):
-<<<<<<< HEAD
-            """
-    Draws a melee strike animation with slashing lines.
-
-    Args:
-        surface (pygame.Surface): The surface to draw on.
-        progress (float): Animation progress from 0 to 1.
-    """
-=======
         """Draw a basic strike animation"""
->>>>>>> d26b0a2d
         start_x = self.start_pos[0] + GRID_SIZE//2
         start_y = self.start_pos[1] + GRID_SIZE//2
         end_x = self.end_pos[0] + GRID_SIZE//2
@@ -331,17 +280,7 @@
         surface.blit(slash_surface, (0, 50))  # Offset by 50 to account for turn indicator
         
     def _draw_power_attack(self, surface, progress):
-<<<<<<< HEAD
-           """
-    Draws a power attack animation with heavier and more dramatic slashes.
-
-    Args:
-        surface (pygame.Surface): The surface to draw on.
-        progress (float): Animation progress from 0 to 1.
-    """
-=======
         """Draw a power attack animation with multiple heavy strikes"""
->>>>>>> d26b0a2d
         start_x = self.start_pos[0] + GRID_SIZE//2
         start_y = self.start_pos[1] + GRID_SIZE//2
         end_x = self.end_pos[0] + GRID_SIZE//2
@@ -512,27 +451,6 @@
 
     def _draw_link(self, surface, progress):
         """Draw the spirit link animation"""
-<<<<<<< HEAD
-        center_x = self.start_pos[0] + GRID_SIZE//2
-        center_y = self.start_pos[1] + GRID_SIZE//2
-        
-        # Create link effect
-        effect_surface = pygame.Surface((GRID_SIZE * 4, GRID_SIZE * 4), pygame.SRCALPHA)
-        alpha = int(255 * (1 - progress))
-        
-        # Draw connecting lines
-        for i in range(4):
-            p = max(0, min(1, progress * 4 - i * 0.25))
-            if 0 < p < 1:
-                current_x = self.start_pos[0] + (self.end_pos[0] - self.start_pos[0]) * p
-                current_y = self.start_pos[1] + (self.end_pos[1] - self.start_pos[1]) * p
-                
-                # Draw line with varying thickness
-                line_width = int(GRID_SIZE * (1 - p * 0.5))
-                pygame.draw.line(effect_surface, (*self.color, alpha),
-                               (self.start_pos[0] + GRID_SIZE//2, self.start_pos[1] + GRID_SIZE//2),
-                               (current_x, current_y), line_width)
-=======
         # Calculate center points of both characters
         start_center_x = self.start_pos[0] + GRID_SIZE//2
         start_center_y = self.start_pos[1] + GRID_SIZE//2
@@ -571,7 +489,6 @@
             if particle_alpha > 0:
                 pygame.draw.circle(surface, (*self.color, particle_alpha), 
                                  (int(particle_x), int(particle_y)), 3)
->>>>>>> d26b0a2d
         
         # Position the line surface correctly
         blit_x = min(start_center_x, end_center_x) - line_width
@@ -627,15 +544,9 @@
         """Calculate grid distance (in squares) to another position"""
         return max(abs(self.x - other.x), abs(self.y - other.y))
     
-<<<<<<< HEAD
-    def get_pixel_pos(self, y_offset=0) -> Tuple[int, int]:
-        """Convert grid position to pixel coordinates"""
-        return (self.x * GRID_SIZE, self.y * GRID_SIZE + y_offset)
-=======
     def get_pixel_pos(self) -> Tuple[int, int]:
         """Convert grid position to pixel coordinates"""
         return (self.x * GRID_SIZE, self.y * GRID_SIZE)
->>>>>>> d26b0a2d
 
 class Character:
     """
@@ -660,16 +571,6 @@
         self.attack_bonus = attack_bonus
         self.position = GridPosition(-1, -1)  # Off-grid initially
         self.alive = True
-<<<<<<< HEAD
-        self.off_guard = False
-        self.is_enemy = False
-        self.sanctuary = False
-        self.speed = 25  # Speed in feet (5 feet per square)
-        self.selected_action = None
-        self.bonus_damage = 0  # New attribute for damage upgrade
-        self.conditions = {}  # Dictionary: condition name -> duration
-        
-=======
         self.color = (255, 255, 255)
         self.sprite = None
         self.speed = 25  # Default movement speed in feet
@@ -682,7 +583,6 @@
         self.conditions = {}  # Dictionary to store active conditions and their durations
         self.sanctuary_active = False  # Special flag for sanctuary protection
     
->>>>>>> d26b0a2d
     def load_sprite(self, sprite_path: str):
         """Load and scale character sprite"""
         try:
@@ -698,29 +598,7 @@
         return self.hp > 0
     
     def get_ac(self) -> int:
-<<<<<<< HEAD
-        return self.base_ac - 2 if self.off_guard else self.base_ac + 99 if self.sanctuary else self.base_ac
-    
-    def add_condition(self, name: str, duration: int):
-        self.conditions[name] = duration
-        if name == "Sanctuary":
-            self.sanctuary = True
-
-    def update_conditions(self, game: 'Game'):
-        expired = []
-        for condition, duration in self.conditions.items():
-            self.conditions[condition] -= 1
-            if self.conditions[condition] <= 0:
-                expired.append(condition)
-        
-        for condition in expired:
-            del self.conditions[condition]
-            if condition == "Sanctuary":
-                self.sanctuary = False
-                game.add_message(f"{self.name}'s Sanctuary fades.")
-=======
         return self.base_ac - 2 if self.off_guard else self.base_ac
->>>>>>> d26b0a2d
     
     def can_move_to(self, new_pos: GridPosition, game: 'Game') -> bool:
         """Check if character can move to the given position"""
@@ -767,8 +645,6 @@
             return
         x = self.position.x * GRID_SIZE
         y = self.position.y * GRID_SIZE  # Remove GRID_TOP - it's added when grid_surface is blitted
-<<<<<<< HEAD
-=======
         
         # Draw sanctuary protection indicator
         if self.sanctuary_active:
@@ -779,7 +655,6 @@
                            (0, 0, GRID_SIZE + 12, GRID_SIZE + 12), 6, border_radius=8)
             surface.blit(sanctuary_surface, (x - 6, y - 6))
         
->>>>>>> d26b0a2d
         # Draw active turn indicator if this is the current character
         if (game and not self.is_enemy and 
             game.state == "combat" and 
@@ -791,8 +666,6 @@
             pygame.draw.rect(highlight_surface, highlight_color, 
                            (0, 0, GRID_SIZE + 8, GRID_SIZE + 8), 4, border_radius=4)
             surface.blit(highlight_surface, (x - 4, y - 4))
-<<<<<<< HEAD
-=======
         
         # Draw targeting indicator if this character is currently selected as a target
         if (game and game.selected_target == self):
@@ -817,7 +690,6 @@
                            (center_x, center_y - crosshair_size), 
                            (center_x, center_y + crosshair_size), 3)
         
->>>>>>> d26b0a2d
         # Draw character sprite or fallback shape
         if self.sprite:
             # Always scale sprite to fit grid square
